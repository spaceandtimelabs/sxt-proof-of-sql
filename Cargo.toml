[workspace]
resolver = "2"
members = ["crates/proof-of-sql", "crates/proof-of-sql-parser"]

[workspace.package]
edition = "2021"
exclude = ["**/.gitignore", ".gitignore"]
repository = "https://github.com/spaceandtimelabs/sxt-proof-of-sql"
version = "0.0.0" # DO NOT CHANGE THIS LINE! This will be automatically updated
license-file = "LICENSE"

[workspace.dependencies]
ahash = { version = "0.8.11", default-features = false }
alloy-sol-types = { version = "0.8.5" }
ark-bls12-381 = { version = "0.4.0" }
ark-curve25519 = { version = "0.4.0" }
ark-ec = { version = "0.4.0" }
ark-ff = { version = "0.4.0" }
ark-poly = { version = "0.4.0" }
ark-serialize = { version = "0.4.0" }
ark-std = { version = "0.4.0", default-features = false }
arrayvec = { version = "0.7", default-features = false }
arrow = { version = "51.0" }
arrow-csv = { version = "51.0" }
bit-iter = { version = "1.1.1" }
bigdecimal = { version = "0.4.5", default-features = false, features = ["serde"] }
blake3 = { version = "1.3.3", default-features = false }
blitzar = { version = "3.3.0" }
bumpalo = { version = "3.11.0" }
bytemuck = {version = "1.16.3", features = ["derive"]}
byte-slice-cast = { version = "1.2.1", default-features = false }
clap = { version = "4.5.4" }
criterion = { version = "0.5.1" }
chrono = { version = "0.4.38", default-features = false }
curve25519-dalek = { version = "4", features = ["rand_core"] }
derive_more = { version = "0.99" }
flexbuffers = { version = "2.0.0" }
indexmap = { version = "2.1", default-features = false }
itertools = { version = "0.13.0", default-features = false, features = ["use_alloc"] }
lalrpop = { version = "0.22.0" }
lalrpop-util = { version = "0.22.0", default-features = false }
merlin = { version = "2" }
num-traits = { version = "0.2", default-features = false }
num-bigint = { version = "0.4.4", default-features = false }
opentelemetry = { version = "0.23.0" }
opentelemetry-jaeger = { version = "0.20.0" }
postcard = { version = "1.0" }
proof-of-sql = { path = "crates/proof-of-sql" } # We automatically update this line during release. So do not modify it!
proof-of-sql-parser = { path = "crates/proof-of-sql-parser" } # We automatically update this line during release. So do not modify it!
rand = { version = "0.8", default-features = false }
rand_core = { version = "0.6", default-features = false }
rayon = { version = "1.5" }
serde = { version = "1", default-features = false }
serde_json = { version = "1", default-features = false, features = ["alloc"] }
snafu = { version = "0.8.4", default-features = false }
tiny-keccak = { version = "2.0.2", features = [ "keccak" ] }
tracing = { version = "0.1.36", default-features = false }
tracing-opentelemetry = { version = "0.22.0" }
tracing-subscriber = { version = "0.3.0" }
wasm-bindgen = { version = "0.2.92" }
zerocopy = { version = "0.7.34" }

[workspace.lints.rust]
missing_docs = "warn"

[workspace.lints.clippy]
missing_panics_doc = "deny"
doc_markdown = "deny"
match_same_arms = "deny"
similar_names = "deny"
many_single_char_names = "deny"
explicit_iter_loop = "deny"
implicit_clone = "deny"
uninlined_format_args = "deny"
semicolon_if_nothing_returned = "deny"
unnested_or_patterns = "deny"
unreadable_literal = "deny"
must_use_candidate = "deny"
range_plus_one = "deny"
<<<<<<< HEAD
cloned_instead_of_copied = "deny"
from_iter_instead_of_collect = "deny"
=======
cast_lossless = "deny"
>>>>>>> 6237221c
<|MERGE_RESOLUTION|>--- conflicted
+++ resolved
@@ -77,9 +77,6 @@
 unreadable_literal = "deny"
 must_use_candidate = "deny"
 range_plus_one = "deny"
-<<<<<<< HEAD
 cloned_instead_of_copied = "deny"
 from_iter_instead_of_collect = "deny"
-=======
-cast_lossless = "deny"
->>>>>>> 6237221c
+cast_lossless = "deny"