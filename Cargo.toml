[workspace]
resolver = "2"
members = ["crates/proof-of-sql", "crates/proof-of-sql-parser"]

[workspace.package]
edition = "2021"
exclude = ["**/.gitignore", ".gitignore"]
repository = "https://github.com/spaceandtimelabs/sxt-proof-of-sql"
version = "0.0.0" # DO NOT CHANGE THIS LINE! This will be automatically updated
license-file = "LICENSE"

[workspace.dependencies]
ahash = { version = "0.8.11", default-features = false }
alloy-sol-types = { version = "0.8.5" }
ark-bls12-381 = { version = "0.4.0" }
ark-curve25519 = { version = "0.4.0" }
ark-ec = { version = "0.4.0" }
ark-ff = { version = "0.4.0" }
ark-poly = { version = "0.4.0" }
ark-serialize = { version = "0.4.0" }
ark-std = { version = "0.4.0", default-features = false }
arrayvec = { version = "0.7", default-features = false }
arrow = { version = "51.0" }
arrow-csv = { version = "51.0" }
bit-iter = { version = "1.1.1" }
bigdecimal = { version = "0.4.5", default-features = false, features = ["serde"] }
blake3 = { version = "1.3.3", default-features = false }
blitzar = { version = "3.3.0" }
bumpalo = { version = "3.11.0" }
bytemuck = {version = "1.16.3", features = ["derive"]}
byte-slice-cast = { version = "1.2.1", default-features = false }
clap = { version = "4.5.4" }
criterion = { version = "0.5.1" }
chrono = { version = "0.4.38", default-features = false }
curve25519-dalek = { version = "4", features = ["rand_core"] }
derive_more = { version = "0.99" }
flexbuffers = { version = "2.0.0" }
indexmap = { version = "2.1", default-features = false }
itertools = { version = "0.13.0", default-features = false, features = ["use_alloc"] }
lalrpop = { version = "0.22.0" }
lalrpop-util = { version = "0.22.0", default-features = false }
merlin = { version = "2" }
num-traits = { version = "0.2", default-features = false }
num-bigint = { version = "0.4.4", default-features = false }
opentelemetry = { version = "0.23.0" }
opentelemetry-jaeger = { version = "0.20.0" }
postcard = { version = "1.0" }
proof-of-sql = { path = "crates/proof-of-sql" } # We automatically update this line during release. So do not modify it!
proof-of-sql-parser = { path = "crates/proof-of-sql-parser" } # We automatically update this line during release. So do not modify it!
rand = { version = "0.8", default-features = false }
rand_core = { version = "0.6", default-features = false }
rayon = { version = "1.5" }
serde = { version = "1", default-features = false }
serde_json = { version = "1", default-features = false, features = ["alloc"] }
snafu = { version = "0.8.4", default-features = false }
tiny-keccak = { version = "2.0.2", features = [ "keccak" ] }
tracing = { version = "0.1.36", default-features = false }
tracing-opentelemetry = { version = "0.22.0" }
tracing-subscriber = { version = "0.3.0" }
wasm-bindgen = { version = "0.2.92" }
zerocopy = { version = "0.7.34" }

[workspace.lints.rust]
missing_docs = "warn"

[workspace.lints.clippy]
missing_panics_doc = "deny"
doc_markdown = "deny"
match_same_arms = "deny"
similar_names = "deny"
many_single_char_names = "deny"
explicit_iter_loop = "deny"
implicit_clone = "deny"
uninlined_format_args = "deny"
semicolon_if_nothing_returned = "deny"
unnested_or_patterns = "deny"
unreadable_literal = "deny"
must_use_candidate = "deny"
range_plus_one = "deny"
cloned_instead_of_copied = "deny"
from_iter_instead_of_collect = "deny"
cast_lossless = "deny"
redundant_closure_for_method_calls = "deny"
inconsistent_struct_constructor = "deny"
default_trait_access = "deny"
module_name_repetitions = "deny" 
wildcard_imports = "deny"
unused_self = "deny"
manual_let_else = "deny"
struct_field_names = "deny"
unicode_not_nfc = "deny"               
manual_string_new = "deny"  
<<<<<<< HEAD
large_types_passed_by_value = "deny" 
map_unwrap_or = "deny"
if_not_else = "deny" 
explicit_deref_methods = "deny" 
items_after_statements = "deny"
=======
large_types_passed_by_value = "deny"   
bool_to_int_with_if = "deny"           
ptr_as_ptr = "deny"        
match_wildcard_for_single_variants = "deny"   
match_bool = "deny"  
manual_assert = "deny"    
trivially_copy_pass_by_ref = "deny"
>>>>>>> 40f1f77e
<|MERGE_RESOLUTION|>--- conflicted
+++ resolved
@@ -90,18 +90,14 @@
 struct_field_names = "deny"
 unicode_not_nfc = "deny"               
 manual_string_new = "deny"  
-<<<<<<< HEAD
 large_types_passed_by_value = "deny" 
 map_unwrap_or = "deny"
 if_not_else = "deny" 
 explicit_deref_methods = "deny" 
 items_after_statements = "deny"
-=======
-large_types_passed_by_value = "deny"   
 bool_to_int_with_if = "deny"           
 ptr_as_ptr = "deny"        
 match_wildcard_for_single_variants = "deny"   
 match_bool = "deny"  
 manual_assert = "deny"    
-trivially_copy_pass_by_ref = "deny"
->>>>>>> 40f1f77e
+trivially_copy_pass_by_ref = "deny"