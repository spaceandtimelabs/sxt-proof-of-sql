[workspace]
resolver = "2"
members = ["crates/proof-of-sql", "crates/proof-of-sql-parser"]

[workspace.package]
edition = "2021"
exclude = ["**/.gitignore", ".gitignore"]
repository = "https://github.com/spaceandtimelabs/sxt-proof-of-sql"
version = "0.0.0" # DO NOT CHANGE THIS LINE! This will be automatically updated
license-file = "LICENSE"

[workspace.dependencies]
ahash = { version = "0.8.11", default-features = false }
alloy-sol-types = { version = "0.8.5" }
ark-bls12-381 = { version = "0.4.0" }
ark-curve25519 = { version = "0.4.0" }
ark-ec = { version = "0.4.0" }
ark-ff = { version = "0.4.0" }
ark-poly = { version = "0.4.0" }
ark-serialize = { version = "0.4.0" }
ark-std = { version = "0.4.0", default-features = false }
arrayvec = { version = "0.7", default-features = false }
arrow = { version = "51.0" }
arrow-csv = { version = "51.0" }
bit-iter = { version = "1.1.1" }
bigdecimal = { version = "0.4.5", default-features = false, features = ["serde"] }
blake3 = { version = "1.3.3", default-features = false }
blitzar = { version = "3.3.0" }
bumpalo = { version = "3.11.0" }
bytemuck = {version = "1.16.3", features = ["derive"]}
byte-slice-cast = { version = "1.2.1", default-features = false }
clap = { version = "4.5.4" }
criterion = { version = "0.5.1" }
chrono = { version = "0.4.38", default-features = false }
curve25519-dalek = { version = "4", features = ["rand_core"] }
derive_more = { version = "0.99" }
flexbuffers = { version = "2.0.0" }
indexmap = { version = "2.1", default-features = false }
itertools = { version = "0.13.0", default-features = false, features = ["use_alloc"] }
lalrpop = { version = "0.22.0" }
lalrpop-util = { version = "0.22.0", default-features = false }
merlin = { version = "2" }
num-traits = { version = "0.2", default-features = false }
num-bigint = { version = "0.4.4", default-features = false }
opentelemetry = { version = "0.23.0" }
opentelemetry-jaeger = { version = "0.20.0" }
postcard = { version = "1.0" }
proof-of-sql = { path = "crates/proof-of-sql" } # We automatically update this line during release. So do not modify it!
proof-of-sql-parser = { path = "crates/proof-of-sql-parser" } # We automatically update this line during release. So do not modify it!
rand = { version = "0.8", default-features = false }
rand_core = { version = "0.6", default-features = false }
rayon = { version = "1.5" }
serde = { version = "1", default-features = false }
serde_json = { version = "1", default-features = false, features = ["alloc"] }
snafu = { version = "0.8.4", default-features = false }
sqlparser = { version = "0.45.0", default-features = false }
tiny-keccak = { version = "2.0.2", features = [ "keccak" ] }
tracing = { version = "0.1.36", default-features = false }
tracing-opentelemetry = { version = "0.22.0" }
tracing-subscriber = { version = "0.3.0" }
wasm-bindgen = { version = "0.2.92" }
zerocopy = { version = "0.7.34" }

[workspace.lints.rust]
missing_docs = "warn"

[workspace.lints.clippy]
missing_panics_doc = "deny"
doc_markdown = "deny"
match_same_arms = "deny"
similar_names = "deny"
many_single_char_names = "deny"
explicit_iter_loop = "deny"
implicit_clone = "deny"
uninlined_format_args = "deny"
semicolon_if_nothing_returned = "deny"
unnested_or_patterns = "deny"
unreadable_literal = "deny"
must_use_candidate = "deny"
range_plus_one = "deny"
cloned_instead_of_copied = "deny"
from_iter_instead_of_collect = "deny"
cast_lossless = "deny"
redundant_closure_for_method_calls = "deny"
inconsistent_struct_constructor = "deny"
default_trait_access = "deny"
module_name_repetitions = "deny" 
wildcard_imports = "deny"
unused_self = "deny"
manual_let_else = "deny"
struct_field_names = "deny"
unicode_not_nfc = "deny"               
manual_string_new = "deny"  
large_types_passed_by_value = "deny" 
map_unwrap_or = "deny"
if_not_else = "deny" 
explicit_deref_methods = "deny" 
items_after_statements = "deny"
bool_to_int_with_if = "deny"           
ptr_as_ptr = "deny"        
match_wildcard_for_single_variants = "deny"   
match_bool = "deny"  
manual_assert = "deny"    
trivially_copy_pass_by_ref = "deny"
<<<<<<< HEAD
too_many_lines = "deny"
cast_possible_wrap = "deny"
cast_sign_loss = "deny"
cast_possible_truncation = "deny"
=======
unnecessary_wraps = "deny"
should_panic_without_expect = "deny"
needless_pass_by_value = "deny"
>>>>>>> 5b4b9627
<|MERGE_RESOLUTION|>--- conflicted
+++ resolved
@@ -102,13 +102,10 @@
 match_bool = "deny"  
 manual_assert = "deny"    
 trivially_copy_pass_by_ref = "deny"
-<<<<<<< HEAD
+unnecessary_wraps = "deny"
+should_panic_without_expect = "deny"
+needless_pass_by_value = "deny"
 too_many_lines = "deny"
 cast_possible_wrap = "deny"
 cast_sign_loss = "deny"
-cast_possible_truncation = "deny"
-=======
-unnecessary_wraps = "deny"
-should_panic_without_expect = "deny"
-needless_pass_by_value = "deny"
->>>>>>> 5b4b9627
+cast_possible_truncation = "deny"