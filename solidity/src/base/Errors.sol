--- conflicted
+++ resolved
@@ -14,13 +14,10 @@
 uint32 constant ERR_EMPTY_QUEUE = 0x31dcf2b5;
 /// @dev Error code for when the HyperKZG proof has an inconsistent v.
 uint32 constant ERR_HYPER_KZG_INCONSISTENT_V = 0x6a5ae827;
-<<<<<<< HEAD
+/// @dev Error code for when the produces constraint degree is higher than the provided proof.
+uint32 constant ERR_CONSTRAINT_DEGREE_TOO_HIGH = 0x8568ae69;
 /// @dev Error code for when a column index is invalid.
 uint32 constant ERR_INVALID_COLUMN_INDEX = 0xb9c4d54d;
-=======
-/// @dev Error code for when the produces constraint degree is higher than the provided proof.
-uint32 constant ERR_CONSTRAINT_DEGREE_TOO_HIGH = 0x8568ae69;
->>>>>>> 211b2cfe
 
 library Errors {
     /// @notice Error thrown when the inputs to the ECADD precompile are invalid.
@@ -35,13 +32,10 @@
     error EmptyQueue();
     /// @notice Error thrown when the HyperKZG proof has an inconsistent v.
     error HyperKZGInconsistentV();
-<<<<<<< HEAD
+    /// @notice Error thrown when the produces constraint degree is higher than the provided proof.
+    error ConstraintDegreeTooHigh();
     /// @notice Error thrown when a column index is invalid.
     error InvalidColumnIndex();
-=======
-    /// @notice Error thrown when the produces constraint degree is higher than the provided proof.
-    error ConstraintDegreeTooHigh();
->>>>>>> 211b2cfe
 
     function __err(uint32 __code) internal pure {
         assembly {
