--- conflicted
+++ resolved
@@ -22,11 +22,8 @@
 uint32 constant ERR_UNSUPPORTED_LITERAL_VARIANT = 0xed9d5b00;
 /// @dev Error code for when an index is invalid.
 uint32 constant ERR_INVALID_INDEX = 0x63df8171;
-<<<<<<< HEAD
-=======
 /// @dev Error code for when a proof expression variant is unsupported.
 uint32 constant ERR_UNSUPPORTED_PROOF_EXPR_VARIANT = 0xb8a26620;
->>>>>>> cf85d493
 
 library Errors {
     /// @notice Error thrown when the inputs to the ECADD precompile are invalid.
@@ -49,11 +46,8 @@
     error UnsupportedLiteralVariant();
     /// @notice Error thrown when an index is invalid.
     error InvalidIndex();
-<<<<<<< HEAD
-=======
     /// @notice Error thrown when a proof expression variant is unsupported.
     error UnsupportedProofExprVariant();
->>>>>>> cf85d493
 
     function __err(uint32 __code) internal pure {
         assembly {
