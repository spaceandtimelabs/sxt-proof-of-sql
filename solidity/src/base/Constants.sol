--- conflicted
+++ resolved
@@ -74,11 +74,7 @@
 uint256 constant G2_NEG_GEN_Y_IMAG = 0x275dc4a288d1afb3cbb1ac09187524c7db36395df7be3b99e673b13a075a65ec;
 
 /// @dev Size of the verification builder in bytes.
-<<<<<<< HEAD
-uint256 constant VERIFICATION_BUILDER_SIZE = 0x20 * 6;
-=======
-uint256 constant VERIFICATION_BUILDER_SIZE = 0x20 * 9;
->>>>>>> 211b2cfe
+uint256 constant VERIFICATION_BUILDER_SIZE = 0x20 * 10;
 /// @dev Offset of the pointer to the challenge queue in the verification builder.
 uint256 constant BUILDER_CHALLENGES_OFFSET = 0x20 * 0;
 /// @dev Offset of the pointer to the first round MLEs in the verification builder.
@@ -89,10 +85,6 @@
 uint256 constant BUILDER_CHI_EVALUATIONS_OFFSET = 0x20 * 3;
 /// @dev Offset of the pointer to the rho evaluations in the verification builder.
 uint256 constant BUILDER_RHO_EVALUATIONS_OFFSET = 0x20 * 4;
-<<<<<<< HEAD
-/// @dev Offset of the pointer to the column evaluations in the verification builder.
-uint256 constant BUILDER_COLUMN_EVALUATIONS_OFFSET = 0x20 * 5;
-=======
 /// @dev Offset of the pointer to the constraint multipliers in the verification builder.
 uint256 constant BUILDER_CONSTRAINT_MULTIPLIERS_OFFSET = 0x20 * 5;
 /// @dev Offset of the max degree in the verification builder.
@@ -101,4 +93,5 @@
 uint256 constant BUILDER_AGGREGATE_EVALUATION_OFFSET = 0x20 * 7;
 /// @dev Offset of the row multipliers evaluation in the verification builder.
 uint256 constant BUILDER_ROW_MULTIPLIERS_EVALUATION_OFFSET = 0x20 * 8;
->>>>>>> 211b2cfe
+/// @dev Offset of the pointer to the column evaluations in the verification builder.
+uint256 constant BUILDER_COLUMN_EVALUATIONS_OFFSET = 0x20 * 9;