--- conflicted
+++ resolved
@@ -38,24 +38,17 @@
     }
 
     function testVerificationBuilderOffsetsAreValid() public pure {
-<<<<<<< HEAD
-        uint256[6] memory offsets = [
-=======
-        uint256[9] memory offsets = [
->>>>>>> 211b2cfe
+        uint256[10] memory offsets = [
             BUILDER_CHALLENGES_OFFSET,
             BUILDER_FIRST_ROUND_MLES_OFFSET,
             BUILDER_FINAL_ROUND_MLES_OFFSET,
             BUILDER_CHI_EVALUATIONS_OFFSET,
             BUILDER_RHO_EVALUATIONS_OFFSET,
-<<<<<<< HEAD
-            BUILDER_COLUMN_EVALUATIONS_OFFSET
-=======
             BUILDER_CONSTRAINT_MULTIPLIERS_OFFSET,
             BUILDER_MAX_DEGREE_OFFSET,
             BUILDER_AGGREGATE_EVALUATION_OFFSET,
-            BUILDER_ROW_MULTIPLIERS_EVALUATION_OFFSET
->>>>>>> 211b2cfe
+            BUILDER_ROW_MULTIPLIERS_EVALUATION_OFFSET,
+            BUILDER_COLUMN_EVALUATIONS_OFFSET
         ];
         uint256 offsetsLength = offsets.length;
         assert(VERIFICATION_BUILDER_SIZE == offsetsLength * WORD_SIZE);
