--- conflicted
+++ resolved
@@ -86,12 +86,8 @@
 
 #[cfg(test)]
 mod timezone_parsing_tests {
-<<<<<<< HEAD
     use crate::posql_time::{timezone, PoSQLTimeZone, PoSQLTimestamp};
-=======
-    use crate::posql_time::timezone;
     use alloc::format;
->>>>>>> cc8e2f0d
 
     #[test]
     fn test_display_fixed_offset_positive() {
