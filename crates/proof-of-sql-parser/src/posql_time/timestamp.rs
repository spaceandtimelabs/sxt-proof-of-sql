use super::{PoSQLTimeUnit, PoSQLTimeZone, PoSQLTimestampError};
use alloc::{format, string::ToString};
use chrono::{offset::LocalResult, DateTime, TimeZone, Utc};
use core::hash::Hash;
use serde::{Deserialize, Serialize};

/// Represents a fully parsed timestamp with detailed time unit and timezone information
#[derive(Debug, Clone, Serialize, Deserialize, PartialEq, Eq, Hash)]
pub struct PoSQLTimestamp {
    /// The datetime representation in UTC.
    timestamp: DateTime<Utc>,

    /// The precision of the datetime value, e.g., seconds, milliseconds.
    timeunit: PoSQLTimeUnit,

    /// The timezone of the datetime, either UTC or a fixed offset from UTC.
    timezone: PoSQLTimeZone,
}

impl PoSQLTimestamp {
    /// Returns the combined date and time with time zone.
    #[must_use] pub fn timestamp(&self) -> DateTime<Utc> {
        self.timestamp
    }

    /// Returns the [`PoSQLTimeUnit`] for this timestamp
    #[must_use] pub fn timeunit(&self) -> PoSQLTimeUnit {
        self.timeunit
    }

    /// Returns the [`PoSQLTimeZone`] for this timestamp
    #[must_use] pub fn timezone(&self) -> PoSQLTimeZone {
        self.timezone
    }

    /// Attempts to parse a timestamp string into an [`PoSQLTimestamp`] structure.
    /// This function supports two primary formats:
    ///
    /// 1. **RFC 3339 Parsing**:
    ///    - Parses the timestamp along with its timezone.
    ///    - If parsing succeeds, it extracts the timezone offset using `dt.offset().local_minus_utc()`
    ///      and then uses this to construct the appropriate `PoSQLTimeZone`.
    ///
    /// 2. **Timezone Parsing and Conversion**:
    ///    - The `from_offset` method is used to determine whether the timezone should be represented
    ///      as `Utc` or `FixedOffset`. This function simplifies the decision based on the offset value.
    ///
    /// # Examples
    /// ```
    /// use chrono::{DateTime, Utc};
    /// use proof_of_sql_parser::posql_time::{PoSQLTimestamp, PoSQLTimeZone};
    ///
    /// // Parsing an RFC 3339 timestamp without a timezone:
    /// let timestamp_str = "2009-01-03T18:15:05Z";
    /// let intermediate_timestamp = PoSQLTimestamp::try_from(timestamp_str).unwrap();
    /// assert_eq!(intermediate_timestamp.timezone(), PoSQLTimeZone::Utc);
    ///
    /// // Parsing an RFC 3339 timestamp with a positive timezone offset:
    /// let timestamp_str_with_tz = "2009-01-03T18:15:05+03:00";
    /// let intermediate_timestamp = PoSQLTimestamp::try_from(timestamp_str_with_tz).unwrap();
    /// assert_eq!(intermediate_timestamp.timezone(), PoSQLTimeZone::FixedOffset(10800)); // 3 hours in seconds
    /// ```
    pub fn try_from(timestamp_str: &str) -> Result<Self, PoSQLTimestampError> {
        let dt = DateTime::parse_from_rfc3339(timestamp_str).map_err(|e| {
            PoSQLTimestampError::ParsingError {
                error: e.to_string(),
            }
        })?;

        let offset_seconds = dt.offset().local_minus_utc();
        let timezone = PoSQLTimeZone::from_offset(offset_seconds);
        let nanoseconds = dt.timestamp_subsec_nanos();
        let timeunit = if nanoseconds % 1_000 != 0 {
            PoSQLTimeUnit::Nanosecond
        } else if nanoseconds % 1_000_000 != 0 {
            PoSQLTimeUnit::Microsecond
        } else if nanoseconds % 1_000_000_000 != 0 {
            PoSQLTimeUnit::Millisecond
        } else {
            PoSQLTimeUnit::Second
        };

        Ok(PoSQLTimestamp {
            timestamp: dt.with_timezone(&Utc),
            timeunit,
            timezone,
        })
    }

    /// Attempts to parse a timestamp string into an `PoSQLTimestamp` structure.
    /// This function supports two primary formats:
    ///
    /// **Unix Epoch Time Parsing**:
    ///    - Since Unix epoch timestamps don't inherently carry timezone information,
    ///      any Unix time parsed directly from an integer is assumed to be in UTC.
    ///
    /// # Examples
    /// ```
    /// use chrono::{DateTime, Utc};
    /// use proof_of_sql_parser::posql_time::{PoSQLTimestamp, PoSQLTimeZone};
    ///
    /// // Parsing a Unix epoch timestamp (assumed to be seconds and UTC):
    /// let unix_time = 1231006505;
    /// let intermediate_timestamp = PoSQLTimestamp::to_timestamp(unix_time).unwrap();
    /// assert_eq!(intermediate_timestamp.timezone(), PoSQLTimeZone::Utc);
    /// ```
    pub fn to_timestamp(epoch: i64) -> Result<Self, PoSQLTimestampError> {
        match Utc.timestamp_opt(epoch, 0) {
            LocalResult::Single(timestamp) => Ok(PoSQLTimestamp {
                timestamp,
                timeunit: PoSQLTimeUnit::Second,
                timezone: PoSQLTimeZone::Utc,
            }),
<<<<<<< HEAD
            LocalResult::Ambiguous(earliest, latest) => Err(PoSQLTimestampError::Ambiguous(
                format!("The local time is ambiguous because there is a fold in the local time: earliest: {earliest} latest: {latest} "),
            )),
=======
            LocalResult::Ambiguous(earliest, latest) => Err(PoSQLTimestampError::Ambiguous{ error:
                format!("The local time is ambiguous because there is a fold in the local time: earliest: {} latest: {} ", earliest, latest),
        }),
>>>>>>> d001f3c8
            LocalResult::None => Err(PoSQLTimestampError::LocalTimeDoesNotExist),
        }
    }
}

#[cfg(test)]
mod tests {
    use super::*;

    #[test]
    fn test_unix_epoch_time_timezone() {
        let unix_time = 1_231_006_505; // Unix time as string
        let expected_timezone = PoSQLTimeZone::Utc; // Unix time should always be UTC
        let result = PoSQLTimestamp::to_timestamp(unix_time).unwrap();
        assert_eq!(result.timezone, expected_timezone);
    }

    #[test]
    fn test_unix_epoch_timestamp_parsing() {
        let unix_time = 1_231_006_505; // Example Unix timestamp (seconds since epoch)
        let expected_datetime = Utc.timestamp_opt(unix_time, 0).unwrap();
        let expected_unit = PoSQLTimeUnit::Second; // Assuming basic second precision for Unix timestamp
        let input = unix_time; // Simulate input as string since Unix times are often transmitted as strings
        let result = PoSQLTimestamp::to_timestamp(input).unwrap();

        assert_eq!(result.timestamp, expected_datetime);
        assert_eq!(result.timeunit, expected_unit);
    }

    #[test]
    fn test_basic_rfc3339_timestamp() {
        let input = "2023-06-26T12:34:56Z";
        let expected = Utc.with_ymd_and_hms(2023, 6, 26, 12, 34, 56).unwrap();
        let result = PoSQLTimestamp::try_from(input).unwrap();
        assert_eq!(result.timestamp, expected);
    }

    #[test]
    fn test_rfc3339_timestamp_with_positive_offset() {
        let input = "2023-06-26T08:00:00+04:30";
        let expected = Utc.with_ymd_and_hms(2023, 6, 26, 3, 30, 0).unwrap(); // Adjusted to UTC
        let result = PoSQLTimestamp::try_from(input).unwrap();
        assert_eq!(result.timestamp, expected);
    }

    #[test]
    fn test_rfc3339_timestamp_with_negative_offset() {
        let input = "2023-06-26T20:00:00-05:00";
        let expected = Utc.with_ymd_and_hms(2023, 6, 27, 1, 0, 0).unwrap(); // Adjusted to UTC
        let result = PoSQLTimestamp::try_from(input).unwrap();
        assert_eq!(result.timestamp, expected);
    }

    #[test]
    fn test_rfc3339_timestamp_with_utc_designator() {
        let input = "2023-06-26T12:34:56Z";
        let expected = Utc.with_ymd_and_hms(2023, 6, 26, 12, 34, 56).unwrap();
        let result = PoSQLTimestamp::try_from(input).unwrap();
        assert_eq!(result.timestamp, expected);
    }

    #[test]
    fn test_invalid_rfc3339_timestamp() {
        let input = "not-a-timestamp";
        assert_eq!(
            PoSQLTimestamp::try_from(input),
            Err(PoSQLTimestampError::ParsingError {
                error: "input contains invalid characters".into()
            })
        );
    }

    #[test]
    fn test_timestamp_with_seconds() {
        let input = "2023-06-26T12:34:56Z";
        let expected_time = Utc.with_ymd_and_hms(2023, 6, 26, 12, 34, 56).unwrap();
        let expected_unit = PoSQLTimeUnit::Second;
        let result = PoSQLTimestamp::try_from(input).unwrap();
        assert_eq!(result.timestamp, expected_time);
        assert_eq!(result.timeunit, expected_unit);
    }

    #[test]
    fn test_general_parsing_error() {
        // This test assumes that there's a catch-all parsing error case that isn't covered by the more specific errors.
        let malformed_input = "2009-01-03T::00Z"; // Intentionally malformed timestamp
        let result = PoSQLTimestamp::try_from(malformed_input);
        assert!(matches!(
            result,
            Err(PoSQLTimestampError::ParsingError { .. })
        ));
    }

    #[test]
    fn test_basic_date_time_support() {
        let inputs = ["2009-01-03T18:15:05Z", "2009-01-03T18:15:05+02:00"];
        for input in inputs {
            assert!(
                DateTime::parse_from_rfc3339(input).is_ok(),
                "Should parse correctly: {input}"
            );
        }
    }

    #[test]
    fn test_leap_seconds() {
        let input = "1998-12-31T23:59:60Z"; // fyi the 59:-->60<-- is the leap second
        assert!(PoSQLTimestamp::try_from(input).is_ok());
    }

    #[test]
    fn test_leap_seconds_ranges() {
        // Timestamp just before the leap second
        let before_leap_second = "1998-12-31T23:59:59Z";
        // Timestamp during the leap second
        let leap_second = "1998-12-31T23:59:60Z";
        // Timestamp just after the leap second
        let after_leap_second = "1999-01-01T00:00:00Z";

        // Parse timestamps
        let before_leap_dt = PoSQLTimestamp::try_from(before_leap_second).unwrap();
        let leap_second_dt = PoSQLTimestamp::try_from(leap_second).unwrap();
        let after_leap_dt = PoSQLTimestamp::try_from(after_leap_second).unwrap();

        // Ensure that "23:59:60Z" - 1 second is considered equivalent to "23:59:59Z"
        assert_eq!(
            before_leap_dt.timestamp,
            leap_second_dt.timestamp - chrono::Duration::seconds(1)
        );

        // Ensure that "23:59:60Z" + 1 second is "1999-01-01T00:00:00Z"
        assert_eq!(
            after_leap_dt.timestamp,
            leap_second_dt.timestamp + chrono::Duration::seconds(1)
        );
    }

    #[test]
    fn test_rejecting_incorrect_formats() {
        let incorrect_formats = [
            "2009-January-03",
            "25:61:61",
            "20090103",
            "181505",
            "18:15:05",
        ];
        for input in incorrect_formats {
            assert!(
                DateTime::parse_from_rfc3339(input).is_err(),
                "Should reject incorrect format: {input}"
            );
        }
    }
}<|MERGE_RESOLUTION|>--- conflicted
+++ resolved
@@ -19,17 +19,20 @@
 
 impl PoSQLTimestamp {
     /// Returns the combined date and time with time zone.
-    #[must_use] pub fn timestamp(&self) -> DateTime<Utc> {
+    #[must_use]
+    pub fn timestamp(&self) -> DateTime<Utc> {
         self.timestamp
     }
 
     /// Returns the [`PoSQLTimeUnit`] for this timestamp
-    #[must_use] pub fn timeunit(&self) -> PoSQLTimeUnit {
+    #[must_use]
+    pub fn timeunit(&self) -> PoSQLTimeUnit {
         self.timeunit
     }
 
     /// Returns the [`PoSQLTimeZone`] for this timestamp
-    #[must_use] pub fn timezone(&self) -> PoSQLTimeZone {
+    #[must_use]
+    pub fn timezone(&self) -> PoSQLTimeZone {
         self.timezone
     }
 
@@ -111,15 +114,9 @@
                 timeunit: PoSQLTimeUnit::Second,
                 timezone: PoSQLTimeZone::Utc,
             }),
-<<<<<<< HEAD
-            LocalResult::Ambiguous(earliest, latest) => Err(PoSQLTimestampError::Ambiguous(
+            LocalResult::Ambiguous(earliest, latest) => Err(PoSQLTimestampError::Ambiguous{ error:
                 format!("The local time is ambiguous because there is a fold in the local time: earliest: {earliest} latest: {latest} "),
-            )),
-=======
-            LocalResult::Ambiguous(earliest, latest) => Err(PoSQLTimestampError::Ambiguous{ error:
-                format!("The local time is ambiguous because there is a fold in the local time: earliest: {} latest: {} ", earliest, latest),
-        }),
->>>>>>> d001f3c8
+            }),
             LocalResult::None => Err(PoSQLTimestampError::LocalTimeDoesNotExist),
         }
     }
