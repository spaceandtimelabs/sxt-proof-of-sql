--- conflicted
+++ resolved
@@ -1,12 +1,7 @@
 use crate::{
     intermediate_ast::{
-<<<<<<< HEAD
         Literal,
         OrderByDirection::{Asc, Desc},
-=======
-        OrderByDirection::{Asc, Desc},
-        SelectResultExpr,
->>>>>>> 56c0f1c6
     },
     sql::*,
     utility::*,
@@ -1449,7 +1444,6 @@
 }
 
 #[test]
-<<<<<<< HEAD
 fn we_can_parse_a_query_with_null_literal() {
     let ast = "SELECT NULL FROM tab".parse::<SelectStatement>().unwrap();
     let expected_ast = select(
@@ -1529,7 +1523,6 @@
             tab(None, "tab"),
             equal(col("a"), lit(Literal::Null)),
             vec![],
-=======
 fn we_can_count_by_a_simple_group_by() {
     let ast = "select count(a) as counted from tab group by a"
         .parse::<SelectStatement>()
@@ -1539,16 +1532,14 @@
             vec![col_res(col("a").count(), "counted")],
             tab(None, "tab"),
             group_by(&["a"]),
->>>>>>> 56c0f1c6
-        ),
-        vec![],
-        None,
-    );
-    assert_eq!(ast, expected_ast);
-}
-
-#[test]
-<<<<<<< HEAD
+        ),
+        vec![],
+        None,
+    );
+    assert_eq!(ast, expected_ast);
+}
+
+#[test]
 fn we_can_parse_a_query_with_complex_null_expressions() {
     let ast = "SELECT a FROM tab WHERE (a IS NULL) OR (b IS NOT NULL AND c IS TRUE)"
         .parse::<SelectStatement>()
@@ -1567,7 +1558,6 @@
         None,
     );
     assert_eq!(ast, expected_ast);
-=======
 fn we_can_alias_an_expression() {
     let a1 = col("a").alias("col_a");
     let b1 = col("b").alias("col_b");
@@ -1577,5 +1567,4 @@
         .parse::<SelectStatement>()
         .unwrap();
     assert_eq!(ast, expected);
->>>>>>> 56c0f1c6
 }