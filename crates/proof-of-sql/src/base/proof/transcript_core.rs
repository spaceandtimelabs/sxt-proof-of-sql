--- conflicted
+++ resolved
@@ -14,14 +14,10 @@
     fn raw_challenge(&mut self) -> [u8; 32];
 }
 
-<<<<<<< HEAD
-/// private method to facilitate recieving challenges and reversing them. Undefined behavior if the size_of `M` is not 32 bytes.
+/// private method to facilitate recieving challenges and reversing them. Undefined behavior if the size of `M` is not 32 bytes.
 ///
 /// # Panics
 /// - Panics if `M::read_from(&bytes)` fails to read the bytes into the type `M`.
-=======
-/// private method to facilitate recieving challenges and reversing them. Undefined behavior if the size of `M` is not 32 bytes.
->>>>>>> d05636af
 fn receive_challenge_as_be<M: FromBytes>(slf: &mut impl TranscriptCore) -> M {
     debug_assert_eq!(32, core::mem::size_of::<M>());
     let mut bytes = slf.raw_challenge();
