--- conflicted
+++ resolved
@@ -1,9 +1,4 @@
 use arrow::datatypes::TimeUnit as ArrowTimeUnit;
-<<<<<<< HEAD
-use chrono::{offset::FixedOffset, DateTime, Utc};
-use chrono_tz::Tz;
-=======
->>>>>>> 71520216
 use core::fmt;
 use proof_of_sql_parser::intermediate_time::{IntermediateTimeUnit, IntermediateTimeZone};
 use serde::{Deserialize, Serialize};
@@ -44,89 +39,6 @@
     pub unit: PoSQLTimeUnit,
 }
 
-<<<<<<< HEAD
-/// A typed TimeZone for a [`TimeStamp`]. It is optionally
-/// used to define a timezone other than UTC for a new TimeStamp.
-/// It exists as a wrapper around chrono-tz because chrono-tz does
-/// not implement uniform bit distribution
-#[derive(Debug, Clone, Copy, Eq, PartialEq, Hash, Serialize, Deserialize)]
-pub struct PoSQLTimeZone(Tz);
-
-impl PoSQLTimeZone {
-    /// Convenience constant for the UTC timezone
-    pub const UTC: PoSQLTimeZone = PoSQLTimeZone(Tz::UTC);
-}
-
-impl PoSQLTimeZone {
-    /// Create a new ProofsTimeZone from a chrono TimeZone
-    pub fn new(tz: Tz) -> Self {
-        PoSQLTimeZone(tz)
-    }
-}
-
-impl TryFrom<IntermediateTimeZone> for PoSQLTimeZone {
-    type Error = TimestampConversionError;
-
-    fn try_from(tz: IntermediateTimeZone) -> Result<Self, Self::Error> {
-        match tz {
-            IntermediateTimeZone::Utc => Ok(PoSQLTimeZone::UTC),
-            IntermediateTimeZone::FixedOffset(seconds) => FixedOffset::east_opt(seconds)
-                .ok_or(TimestampConversionError::InvalidTimezoneOffset)
-                .and_then(|fixed_offset| {
-                    let datetime: DateTime<Utc> = Utc::now();
-                    let offset_datetime = datetime.with_timezone(&fixed_offset);
-                    let tz_string = offset_datetime.format("%Z").to_string();
-                    Tz::from_str(&tz_string)
-                        .map(PoSQLTimeZone)
-                        .map_err(|_| TimestampConversionError::TimeZoneStringParseError)
-                }),
-        }
-    }
-}
-
-impl From<&PoSQLTimeZone> for Arc<str> {
-    fn from(timezone: &PoSQLTimeZone) -> Self {
-        Arc::from(timezone.0.name())
-    }
-}
-
-impl From<Tz> for PoSQLTimeZone {
-    fn from(tz: Tz) -> Self {
-        PoSQLTimeZone(tz)
-    }
-}
-
-impl fmt::Display for PoSQLTimeZone {
-    fn fmt(&self, f: &mut fmt::Formatter<'_>) -> fmt::Result {
-        write!(f, "{}", self.0)
-    }
-}
-
-impl TryFrom<Option<Arc<str>>> for PoSQLTimeZone {
-    type Error = TimestampConversionError;
-
-    fn try_from(value: Option<Arc<str>>) -> Result<Self, Self::Error> {
-        match value {
-            Some(arc_str) => Tz::from_str(&arc_str)
-                .map(PoSQLTimeZone)
-                .map_err(|_| TimestampConversionError::TimeZoneConversionFailure),
-            None => Ok(PoSQLTimeZone(Tz::UTC)), // Default to UTC
-        }
-    }
-}
-
-impl TryFrom<&str> for PoSQLTimeZone {
-    type Error = TimestampConversionError;
-
-    fn try_from(value: &str) -> Result<Self, Self::Error> {
-        Tz::from_str(value)
-            .map(PoSQLTimeZone)
-            .map_err(|_| TimestampConversionError::TimeZoneConversionFailure)
-    }
-}
-
-=======
->>>>>>> 71520216
 /// Specifies different units of time measurement relative to the Unix epoch. It is essentially
 /// a wrapper over [arrow::datatypes::TimeUnit] so that we can derive Copy and implement custom traits
 /// such as bit distribution and Hash.
@@ -186,39 +98,6 @@
     }
 }
 
-<<<<<<< HEAD
-impl From<&'static str> for OwnedArrowConversionError {
-    fn from(error: &'static str) -> Self {
-        OwnedArrowConversionError::InvalidTimezone(error.to_string())
-    }
-}
-
-impl From<&'static str> for ArrowArrayToColumnConversionError {
-    fn from(error: &'static str) -> Self {
-        ArrowArrayToColumnConversionError::TimezoneConversionError(error.to_string())
-    }
-}
-
-impl From<TimestampConversionError> for OwnedArrowConversionError {
-    fn from(error: TimestampConversionError) -> Self {
-        OwnedArrowConversionError::InvalidTimezone(error.to_string())
-    }
-}
-
-impl From<TimestampConversionError> for ArrowArrayToColumnConversionError {
-    fn from(error: TimestampConversionError) -> Self {
-        ArrowArrayToColumnConversionError::TimezoneConversionError(error.to_string())
-    }
-}
-
-impl From<TimestampConversionError> for String {
-    fn from(error: TimestampConversionError) -> Self {
-        format!("{}", error)
-    }
-}
-
-=======
->>>>>>> 71520216
 #[cfg(test)]
 mod tests {
     use super::*;
