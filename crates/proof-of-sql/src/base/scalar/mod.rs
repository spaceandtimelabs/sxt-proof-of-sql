--- conflicted
+++ resolved
@@ -37,7 +37,6 @@
     + core::ops::MulAssign
     + core::ops::AddAssign
     + num_traits::Zero
-<<<<<<< HEAD
     + for<'a> std::convert::From<&'a Self> // Required for `Column` to implement `MultilinearExtension`
     + for<'a> std::convert::From<&'a bool> // Required for `Column` to implement `MultilinearExtension`
     + for<'a> std::convert::From<&'a u8>
@@ -52,22 +51,6 @@
     + std::convert::TryInto <i128>
     + std::convert::Into<[u64; 4]>
     + std::convert::From<[u64; 4]>
-=======
-    + for<'a> core::convert::From<&'a Self> // Required for `Column` to implement `MultilinearExtension`
-    + for<'a> core::convert::From<&'a bool> // Required for `Column` to implement `MultilinearExtension`
-    + for<'a> core::convert::From<&'a i16> // Required for `Column` to implement `MultilinearExtension`
-    + for<'a> core::convert::From<&'a i32> // Required for `Column` to implement `MultilinearExtension`
-    + for<'a> core::convert::From<&'a i64> // Required for `Column` to implement `MultilinearExtension`
-    + for<'a> core::convert::From<&'a i128> // Required for `Column` to implement `MultilinearExtension`
-    + core::convert::TryInto <bool>
-    + core::convert::TryInto <i8>
-    + core::convert::TryInto <i16>
-    + core::convert::TryInto <i32>
-    + core::convert::TryInto <i64>
-    + core::convert::TryInto <i128>
-    + core::convert::Into<[u64; 4]>
-    + core::convert::From<[u64; 4]>
->>>>>>> 3e421d1b
     + core::cmp::Ord
     + core::ops::Neg<Output = Self>
     + num_traits::Zero
