use super::{Scalar, ScalarConversionError};
use crate::base::math::decimal::MAX_SUPPORTED_PRECISION;
use alloc::{format, vec::Vec};
use ark_ff::{BigInteger, Field, Fp, Fp256, MontBackend, MontConfig, PrimeField};
use ark_serialize::{CanonicalDeserialize, CanonicalSerialize};
use bytemuck::TransparentWrapper;
use core::{
    cmp::Ordering,
    fmt,
    fmt::{Debug, Display, Formatter},
    hash::{Hash, Hasher},
    iter::{Product, Sum},
    ops::{Add, AddAssign, Mul, MulAssign, Neg, Sub, SubAssign},
};
use num_bigint::BigInt;
use num_traits::Signed;
use serde::{Deserialize, Deserializer, Serialize, Serializer};

#[derive(CanonicalSerialize, CanonicalDeserialize, TransparentWrapper)]
/// A wrapper struct around a `Fp256<MontBackend<T, 4>>` that can easily implement the `Scalar` trait.
///
/// Using the `Scalar` trait rather than this type is encouraged to allow for easier switching of the underlying field.
#[repr(transparent)]
pub struct MontScalar<T: MontConfig<4>>(pub Fp256<MontBackend<T, 4>>);

// --------------------------------------------------------------------------------
// replacement for #[derive(Add, Sub, Mul, AddAssign, SubAssign, MulAssign, Neg,
//  Sum, Product, Clone, Copy, PartialOrd, PartialEq, Default, Debug, Eq, Hash, Ord)]
// --------------------------------------------------------------------------------
impl<T: MontConfig<4>> Add for MontScalar<T> {
    type Output = Self;
    fn add(self, rhs: Self) -> Self::Output {
        Self(self.0 + rhs.0)
    }
}
impl<T: MontConfig<4>> Sub for MontScalar<T> {
    type Output = Self;
    fn sub(self, rhs: Self) -> Self::Output {
        Self(self.0 - rhs.0)
    }
}
impl<T: MontConfig<4>> Mul for MontScalar<T> {
    type Output = Self;
    fn mul(self, rhs: Self) -> Self::Output {
        Self(self.0 * rhs.0)
    }
}
impl<T: MontConfig<4>> AddAssign for MontScalar<T> {
    fn add_assign(&mut self, rhs: Self) {
        self.0 += rhs.0;
    }
}
impl<T: MontConfig<4>> SubAssign for MontScalar<T> {
    fn sub_assign(&mut self, rhs: Self) {
        self.0 -= rhs.0;
    }
}
impl<T: MontConfig<4>> MulAssign for MontScalar<T> {
    fn mul_assign(&mut self, rhs: Self) {
        self.0 *= rhs.0;
    }
}
impl<T: MontConfig<4>> Neg for MontScalar<T> {
    type Output = Self;
    fn neg(self) -> Self::Output {
        Self(-self.0)
    }
}
impl<T: MontConfig<4>> Sum for MontScalar<T> {
    fn sum<I: Iterator<Item = Self>>(iter: I) -> Self {
        Self(iter.map(|x| x.0).sum())
    }
}
impl<T: MontConfig<4>> Product for MontScalar<T> {
    fn product<I: Iterator<Item = Self>>(iter: I) -> Self {
        Self(iter.map(|x| x.0).product())
    }
}
impl<T: MontConfig<4>> Clone for MontScalar<T> {
    fn clone(&self) -> Self {
        *self
    }
}
impl<T: MontConfig<4>> Copy for MontScalar<T> {}
impl<T: MontConfig<4>> PartialOrd for MontScalar<T> {
    fn partial_cmp(&self, other: &Self) -> Option<Ordering> {
        Some(self.cmp(other))
    }
}
impl<T: MontConfig<4>> PartialEq for MontScalar<T> {
    fn eq(&self, other: &Self) -> bool {
        self.0 == other.0
    }
}
impl<T: MontConfig<4>> Default for MontScalar<T> {
    fn default() -> Self {
        Self(Default::default())
    }
}
impl<T: MontConfig<4>> Debug for MontScalar<T> {
    fn fmt(&self, f: &mut Formatter<'_>) -> fmt::Result {
        f.debug_tuple("MontScalar").field(&self.0).finish()
    }
}
impl<T: MontConfig<4>> Eq for MontScalar<T> {}
impl<T: MontConfig<4>> Hash for MontScalar<T> {
    fn hash<H: Hasher>(&self, state: &mut H) {
        self.0.hash(state);
    }
}
impl<T: MontConfig<4>> Ord for MontScalar<T> {
    fn cmp(&self, other: &Self) -> Ordering {
        self.0.cmp(&other.0)
    }
}
// --------------------------------------------------------------------------------
// end replacement for #[derive(...)]
// --------------------------------------------------------------------------------

/// A wrapper type around the field element `ark_curve25519::Fr` and should be used in place of `ark_curve25519::Fr`.
///
/// Using the `Scalar` trait rather than this type is encouraged to allow for easier switching of the underlying field.
pub type Curve25519Scalar = MontScalar<ark_curve25519::FrConfig>;

impl<T: MontConfig<4>> MontScalar<T> {
    /// Convenience function for creating a new `MontScalar<T>` from the underlying `Fp256<MontBackend<T, 4>>`. Should only be used in tests.
    #[cfg(test)]
    pub fn new(value: Fp256<MontBackend<T, 4>>) -> Self {
        Self(value)
    }
    /// Create a new `MontScalar<T>` from a `[u64, 4]`. The array is expected to be in non-montgomery form.
    pub fn from_bigint(vals: [u64; 4]) -> Self {
        Self(Fp::from_bigint(ark_ff::BigInt(vals)).unwrap())
    }
    /// Create a new `MontScalar<T>` from a `[u8]` modulus the field order. The array is expected to be in non-montgomery form.
    pub fn from_le_bytes_mod_order(bytes: &[u8]) -> Self {
        Self(Fp::from_le_bytes_mod_order(bytes))
    }
    /// Create a `Vec<u8>` from a `MontScalar<T>`. The array will be in non-montgomery form.
    #[allow(clippy::wrong_self_convention)]
    pub fn to_bytes_le(&self) -> Vec<u8> {
        self.0.into_bigint().to_bytes_le()
    }
    /// Convenience function for converting a slice of `ark_curve25519::Fr` into a vector of `Curve25519Scalar`. Should not be used outside of tests.
    #[cfg(test)]
    pub fn wrap_slice(slice: &[Fp256<MontBackend<T, 4>>]) -> Vec<Self> {
        slice.iter().copied().map(Self).collect()
    }
    /// Convenience function for converting a slice of `Curve25519Scalar` into a vector of `ark_curve25519::Fr`. Should not be used outside of tests.
    #[cfg(test)]
    pub fn unwrap_slice(slice: &[Self]) -> Vec<Fp256<MontBackend<T, 4>>> {
        slice.iter().map(|x| x.0).collect()
    }
}

impl<T: MontConfig<4>> TryFrom<BigInt> for MontScalar<T> {
    type Error = ScalarConversionError;

    fn try_from(value: BigInt) -> Result<Self, Self::Error> {
        // Obtain the absolute value to ignore the sign when counting digits
        let value_abs = value.abs();

        // Extract digits and check the number of digits directly
        let (_, digits) = value_abs.to_u64_digits();

        // Check if the number of digits exceeds the maximum precision allowed
        if digits.len() > MAX_SUPPORTED_PRECISION.into() {
            return Err(ScalarConversionError::Overflow{ error: format!(
                "Attempted to parse a number with {} digits, which exceeds the max supported precision of {}",
                digits.len(),
                MAX_SUPPORTED_PRECISION
            )});
        }

        // Continue with the previous logic
        assert!(digits.len() <= 4); // This should not happen if the precision check is correct
        let mut data = [0u64; 4];
        data[..digits.len()].copy_from_slice(&digits);
        let result = Self::from_bigint(data);
        match value.sign() {
            // Updated to use value.sign() for clarity
            num_bigint::Sign::Minus => Ok(-result),
            _ => Ok(result),
        }
    }
}
impl<T: MontConfig<4>> From<[u64; 4]> for MontScalar<T> {
    fn from(value: [u64; 4]) -> Self {
        Self(Fp::new(ark_ff::BigInt(value)))
    }
}

impl<T: MontConfig<4>> ark_std::UniformRand for MontScalar<T> {
    fn rand<R: ark_std::rand::Rng + ?Sized>(rng: &mut R) -> Self {
        Self(ark_ff::UniformRand::rand(rng))
    }
}

impl core::ops::Mul<curve25519_dalek::ristretto::RistrettoPoint> for Curve25519Scalar {
    type Output = curve25519_dalek::ristretto::RistrettoPoint;
    fn mul(self, rhs: curve25519_dalek::ristretto::RistrettoPoint) -> Self::Output {
        curve25519_dalek::scalar::Scalar::from(self) * rhs
    }
}
impl core::ops::Mul<Curve25519Scalar> for curve25519_dalek::ristretto::RistrettoPoint {
    type Output = curve25519_dalek::ristretto::RistrettoPoint;
    fn mul(self, rhs: Curve25519Scalar) -> Self::Output {
        self * curve25519_dalek::scalar::Scalar::from(rhs)
    }
}
impl core::ops::Mul<&curve25519_dalek::ristretto::RistrettoPoint> for Curve25519Scalar {
    type Output = curve25519_dalek::ristretto::RistrettoPoint;
    fn mul(self, rhs: &curve25519_dalek::ristretto::RistrettoPoint) -> Self::Output {
        curve25519_dalek::scalar::Scalar::from(self) * rhs
    }
}
impl core::ops::Mul<Curve25519Scalar> for &curve25519_dalek::ristretto::RistrettoPoint {
    type Output = curve25519_dalek::ristretto::RistrettoPoint;
    fn mul(self, rhs: Curve25519Scalar) -> Self::Output {
        self * curve25519_dalek::scalar::Scalar::from(rhs)
    }
}

impl<'a, T: MontConfig<4>> Sum<&'a Self> for MontScalar<T> {
    fn sum<I: Iterator<Item = &'a Self>>(iter: I) -> Self {
        Self(iter.map(|x| x.0).sum())
    }
}
impl<T: MontConfig<4>> num_traits::One for MontScalar<T> {
    fn one() -> Self {
        Self(Fp::one())
    }
}
impl<T: MontConfig<4>> num_traits::Zero for MontScalar<T> {
    fn zero() -> Self {
        Self(Fp::zero())
    }
    fn is_zero(&self) -> bool {
        self.0.is_zero()
    }
}
impl<T: MontConfig<4>> num_traits::Inv for MontScalar<T> {
    type Output = Option<Self>;
    fn inv(self) -> Option<Self> {
        self.0.inverse().map(Self)
    }
}
impl<T: MontConfig<4>> Serialize for MontScalar<T> {
    fn serialize<S: Serializer>(&self, serializer: S) -> Result<S::Ok, S::Error> {
        let mut bytes = Vec::with_capacity(self.0.compressed_size());
        self.0
            .serialize_compressed(&mut bytes)
            .map_err(serde::ser::Error::custom)?;
        bytes.serialize(serializer)
    }
}
impl<'de, T: MontConfig<4>> Deserialize<'de> for MontScalar<T> {
    fn deserialize<D: Deserializer<'de>>(deserializer: D) -> Result<Self, D::Error> {
        CanonicalDeserialize::deserialize_compressed(Vec::deserialize(deserializer)?.as_slice())
            .map_err(serde::de::Error::custom)
            .map(Self)
    }
}

impl<T: MontConfig<4>> core::ops::Neg for &MontScalar<T> {
    type Output = MontScalar<T>;
    fn neg(self) -> Self::Output {
        MontScalar(-self.0)
    }
}
impl From<Curve25519Scalar> for curve25519_dalek::scalar::Scalar {
    fn from(value: Curve25519Scalar) -> Self {
        (&value).into()
    }
}

impl From<&Curve25519Scalar> for curve25519_dalek::scalar::Scalar {
    fn from(value: &Curve25519Scalar) -> Self {
        let bytes = ark_ff::BigInteger::to_bytes_le(&value.0.into_bigint());
        curve25519_dalek::scalar::Scalar::from_canonical_bytes(bytes.try_into().unwrap()).unwrap()
    }
}

impl<T: MontConfig<4>> From<MontScalar<T>> for [u64; 4] {
    fn from(value: MontScalar<T>) -> Self {
        (&value).into()
    }
}

impl<T: MontConfig<4>> From<&MontScalar<T>> for [u64; 4] {
    fn from(value: &MontScalar<T>) -> Self {
        value.0.into_bigint().0
    }
}

impl<T: MontConfig<4>> Display for MontScalar<T> {
    fn fmt(&self, f: &mut Formatter<'_>) -> fmt::Result {
        let sign = if f.sign_plus() {
            let n = -self;
            if self > &n {
                Some(Some(n))
            } else {
                Some(None)
            }
        } else {
            None
        };

        match (f.alternate(), sign) {
            (false, None) => {
                let data = self.0.into_bigint().0;
                write!(
                    f,
                    "{:016X}{:016X}{:016X}{:016X}",
                    data[3], data[2], data[1], data[0],
                )
            }
            (false, Some(None)) => {
                let data = self.0.into_bigint().0;
                write!(
                    f,
                    "+{:016X}{:016X}{:016X}{:016X}",
                    data[3], data[2], data[1], data[0],
                )
            }
            (false, Some(Some(n))) => {
                let data = n.0.into_bigint().0;
                write!(
                    f,
                    "-{:016X}{:016X}{:016X}{:016X}",
                    data[3], data[2], data[1], data[0],
                )
            }
            (true, None) => {
                let data = self.to_bytes_le();
                write!(
                    f,
                    "0x{:02X}{:02X}...{:02X}{:02X}",
                    data[31], data[30], data[1], data[0],
                )
            }
            (true, Some(None)) => {
                let data = self.to_bytes_le();
                write!(
                    f,
                    "+0x{:02X}{:02X}...{:02X}{:02X}",
                    data[31], data[30], data[1], data[0],
                )
            }
            (true, Some(Some(n))) => {
                let data = n.to_bytes_le();
                write!(
                    f,
                    "-0x{:02X}{:02X}...{:02X}{:02X}",
                    data[31], data[30], data[1], data[0],
                )
            }
        }
    }
}

impl super::Scalar for Curve25519Scalar {
    const MAX_SIGNED: Self = Self(ark_ff::MontFp!(
        "3618502788666131106986593281521497120428558179689953803000975469142727125494"
    ));
    const ZERO: Self = Self(ark_ff::MontFp!("0"));
    const ONE: Self = Self(ark_ff::MontFp!("1"));
    const TWO: Self = Self(ark_ff::MontFp!("2"));
}

impl<T> TryFrom<MontScalar<T>> for bool
where
    T: MontConfig<4>,
    MontScalar<T>: Scalar,
{
    type Error = ScalarConversionError;
    fn try_from(value: MontScalar<T>) -> Result<Self, Self::Error> {
        let (sign, abs): (i128, [u64; 4]) = if value > <MontScalar<T>>::MAX_SIGNED {
            (-1, (-value).into())
        } else {
            (1, value.into())
        };
        if abs[1] != 0 || abs[2] != 0 || abs[3] != 0 {
<<<<<<< HEAD
            return Err(ScalarConversionError::Overflow(format!(
                "{value} is too large to fit in an i8"
            )));
=======
            return Err(ScalarConversionError::Overflow {
                error: format!("{} is too large to fit in an i8", value),
            });
>>>>>>> d001f3c8
        }
        let val: i128 = sign * i128::from(abs[0]);
        match val {
            0 => Ok(false),
            1 => Ok(true),
<<<<<<< HEAD
            _ => Err(ScalarConversionError::Overflow(format!(
                "{value} is too large to fit in a bool"
            ))),
=======
            _ => Err(ScalarConversionError::Overflow {
                error: format!("{} is too large to fit in a bool", value),
            }),
>>>>>>> d001f3c8
        }
    }
}

impl<T> TryFrom<MontScalar<T>> for i8
where
    T: MontConfig<4>,
    MontScalar<T>: Scalar,
{
    type Error = ScalarConversionError;
    fn try_from(value: MontScalar<T>) -> Result<Self, Self::Error> {
        let (sign, abs): (i128, [u64; 4]) = if value > <MontScalar<T>>::MAX_SIGNED {
            (-1, (-value).into())
        } else {
            (1, value.into())
        };
        if abs[1] != 0 || abs[2] != 0 || abs[3] != 0 {
<<<<<<< HEAD
            return Err(ScalarConversionError::Overflow(format!(
                "{value} is too large to fit in an i8"
            )));
        }
        let val: i128 = sign * i128::from(abs[0]);
        val.try_into().map_err(|_| {
            ScalarConversionError::Overflow(format!("{value} is too large to fit in an i8"))
=======
            return Err(ScalarConversionError::Overflow {
                error: format!("{} is too large to fit in an i8", value),
            });
        }
        let val: i128 = sign * abs[0] as i128;
        val.try_into().map_err(|_| ScalarConversionError::Overflow {
            error: format!("{} is too large to fit in an i8", value),
>>>>>>> d001f3c8
        })
    }
}

impl<T> TryFrom<MontScalar<T>> for i16
where
    T: MontConfig<4>,
    MontScalar<T>: Scalar,
{
    type Error = ScalarConversionError;
    fn try_from(value: MontScalar<T>) -> Result<Self, Self::Error> {
        let (sign, abs): (i128, [u64; 4]) = if value > <MontScalar<T>>::MAX_SIGNED {
            (-1, (-value).into())
        } else {
            (1, value.into())
        };
        if abs[1] != 0 || abs[2] != 0 || abs[3] != 0 {
<<<<<<< HEAD
            return Err(ScalarConversionError::Overflow(format!(
                "{value} is too large to fit in an i16"
            )));
        }
        let val: i128 = sign * i128::from(abs[0]);
        val.try_into().map_err(|_| {
            ScalarConversionError::Overflow(format!("{value} is too large to fit in an i16"))
=======
            return Err(ScalarConversionError::Overflow {
                error: format!("{} is too large to fit in an i16", value),
            });
        }
        let val: i128 = sign * abs[0] as i128;
        val.try_into().map_err(|_| ScalarConversionError::Overflow {
            error: format!("{} is too large to fit in an i16", value),
>>>>>>> d001f3c8
        })
    }
}

impl<T> TryFrom<MontScalar<T>> for i32
where
    T: MontConfig<4>,
    MontScalar<T>: Scalar,
{
    type Error = ScalarConversionError;
    fn try_from(value: MontScalar<T>) -> Result<Self, Self::Error> {
        let (sign, abs): (i128, [u64; 4]) = if value > <MontScalar<T>>::MAX_SIGNED {
            (-1, (-value).into())
        } else {
            (1, value.into())
        };
        if abs[1] != 0 || abs[2] != 0 || abs[3] != 0 {
<<<<<<< HEAD
            return Err(ScalarConversionError::Overflow(format!(
                "{value} is too large to fit in an i32"
            )));
        }
        let val: i128 = sign * i128::from(abs[0]);
        val.try_into().map_err(|_| {
            ScalarConversionError::Overflow(format!("{value} is too large to fit in an i32"))
=======
            return Err(ScalarConversionError::Overflow {
                error: format!("{} is too large to fit in an i32", value),
            });
        }
        let val: i128 = sign * abs[0] as i128;
        val.try_into().map_err(|_| ScalarConversionError::Overflow {
            error: format!("{} is too large to fit in an i32", value),
>>>>>>> d001f3c8
        })
    }
}

impl<T> TryFrom<MontScalar<T>> for i64
where
    T: MontConfig<4>,
    MontScalar<T>: Scalar,
{
    type Error = ScalarConversionError;
    fn try_from(value: MontScalar<T>) -> Result<Self, Self::Error> {
        let (sign, abs): (i128, [u64; 4]) = if value > <MontScalar<T>>::MAX_SIGNED {
            (-1, (-value).into())
        } else {
            (1, value.into())
        };
        if abs[1] != 0 || abs[2] != 0 || abs[3] != 0 {
<<<<<<< HEAD
            return Err(ScalarConversionError::Overflow(format!(
                "{value} is too large to fit in an i64"
            )));
        }
        let val: i128 = sign * i128::from(abs[0]);
        val.try_into().map_err(|_| {
            ScalarConversionError::Overflow(format!("{value} is too large to fit in an i64"))
=======
            return Err(ScalarConversionError::Overflow {
                error: format!("{} is too large to fit in an i64", value),
            });
        }
        let val: i128 = sign * abs[0] as i128;
        val.try_into().map_err(|_| ScalarConversionError::Overflow {
            error: format!("{} is too large to fit in an i64", value),
>>>>>>> d001f3c8
        })
    }
}

impl<T> TryFrom<MontScalar<T>> for i128
where
    T: MontConfig<4>,
    MontScalar<T>: Scalar,
{
    type Error = ScalarConversionError;
    fn try_from(value: MontScalar<T>) -> Result<Self, Self::Error> {
        let (sign, abs): (i128, [u64; 4]) = if value > <MontScalar<T>>::MAX_SIGNED {
            (-1, (-value).into())
        } else {
            (1, value.into())
        };
        if abs[2] != 0 || abs[3] != 0 {
<<<<<<< HEAD
            return Err(ScalarConversionError::Overflow(format!(
                "{value} is too large to fit in an i128"
            )));
=======
            return Err(ScalarConversionError::Overflow {
                error: format!("{} is too large to fit in an i128", value),
            });
>>>>>>> d001f3c8
        }
        let val: u128 = (abs[1] as u128) << 64 | (abs[0] as u128);
        match (sign, val) {
            (1, v) if v <= i128::MAX as u128 => Ok(v as i128),
            (-1, v) if v <= i128::MAX as u128 => Ok(-(v as i128)),
            (-1, v) if v == i128::MAX as u128 + 1 => Ok(i128::MIN),
<<<<<<< HEAD
            _ => Err(ScalarConversionError::Overflow(format!(
                "{value} is too large to fit in an i128"
            ))),
=======
            _ => Err(ScalarConversionError::Overflow {
                error: format!("{} is too large to fit in an i128", value),
            }),
>>>>>>> d001f3c8
        }
    }
}

impl<T> From<MontScalar<T>> for BigInt
where
    T: MontConfig<4>,
    MontScalar<T>: Scalar,
{
    fn from(value: MontScalar<T>) -> Self {
        // Since we wrap around in finite fields anything greater than the max signed value is negative
        let is_negative = value > <MontScalar<T>>::MAX_SIGNED;
        let sign = if is_negative {
            num_bigint::Sign::Minus
        } else {
            num_bigint::Sign::Plus
        };
        let value_abs: [u64; 4] = (if is_negative { -value } else { value }).into();
        let bits: &[u8] = bytemuck::cast_slice(&value_abs);
        BigInt::from_bytes_le(sign, bits)
    }
}<|MERGE_RESOLUTION|>--- conflicted
+++ resolved
@@ -381,29 +381,17 @@
             (1, value.into())
         };
         if abs[1] != 0 || abs[2] != 0 || abs[3] != 0 {
-<<<<<<< HEAD
-            return Err(ScalarConversionError::Overflow(format!(
-                "{value} is too large to fit in an i8"
-            )));
-=======
             return Err(ScalarConversionError::Overflow {
-                error: format!("{} is too large to fit in an i8", value),
+                error: format!("{value} is too large to fit in an i8"),
             });
->>>>>>> d001f3c8
         }
         let val: i128 = sign * i128::from(abs[0]);
         match val {
             0 => Ok(false),
             1 => Ok(true),
-<<<<<<< HEAD
-            _ => Err(ScalarConversionError::Overflow(format!(
-                "{value} is too large to fit in a bool"
-            ))),
-=======
             _ => Err(ScalarConversionError::Overflow {
-                error: format!("{} is too large to fit in a bool", value),
+                error: format!("{value} is too large to fit in a bool"),
             }),
->>>>>>> d001f3c8
         }
     }
 }
@@ -421,23 +409,13 @@
             (1, value.into())
         };
         if abs[1] != 0 || abs[2] != 0 || abs[3] != 0 {
-<<<<<<< HEAD
-            return Err(ScalarConversionError::Overflow(format!(
-                "{value} is too large to fit in an i8"
-            )));
-        }
-        let val: i128 = sign * i128::from(abs[0]);
-        val.try_into().map_err(|_| {
-            ScalarConversionError::Overflow(format!("{value} is too large to fit in an i8"))
-=======
             return Err(ScalarConversionError::Overflow {
-                error: format!("{} is too large to fit in an i8", value),
+                error: format!("{value} is too large to fit in an i8"),
             });
         }
         let val: i128 = sign * abs[0] as i128;
         val.try_into().map_err(|_| ScalarConversionError::Overflow {
-            error: format!("{} is too large to fit in an i8", value),
->>>>>>> d001f3c8
+            error: format!("{value} is too large to fit in an i8"),
         })
     }
 }
@@ -455,23 +433,13 @@
             (1, value.into())
         };
         if abs[1] != 0 || abs[2] != 0 || abs[3] != 0 {
-<<<<<<< HEAD
-            return Err(ScalarConversionError::Overflow(format!(
-                "{value} is too large to fit in an i16"
-            )));
-        }
-        let val: i128 = sign * i128::from(abs[0]);
-        val.try_into().map_err(|_| {
-            ScalarConversionError::Overflow(format!("{value} is too large to fit in an i16"))
-=======
             return Err(ScalarConversionError::Overflow {
-                error: format!("{} is too large to fit in an i16", value),
+                error: format!("{value} is too large to fit in an i16"),
             });
         }
         let val: i128 = sign * abs[0] as i128;
         val.try_into().map_err(|_| ScalarConversionError::Overflow {
-            error: format!("{} is too large to fit in an i16", value),
->>>>>>> d001f3c8
+            error: format!("{value} is too large to fit in an i16"),
         })
     }
 }
@@ -489,23 +457,13 @@
             (1, value.into())
         };
         if abs[1] != 0 || abs[2] != 0 || abs[3] != 0 {
-<<<<<<< HEAD
-            return Err(ScalarConversionError::Overflow(format!(
-                "{value} is too large to fit in an i32"
-            )));
-        }
-        let val: i128 = sign * i128::from(abs[0]);
-        val.try_into().map_err(|_| {
-            ScalarConversionError::Overflow(format!("{value} is too large to fit in an i32"))
-=======
             return Err(ScalarConversionError::Overflow {
-                error: format!("{} is too large to fit in an i32", value),
+                error: format!("{value} is too large to fit in an i32"),
             });
         }
         let val: i128 = sign * abs[0] as i128;
         val.try_into().map_err(|_| ScalarConversionError::Overflow {
-            error: format!("{} is too large to fit in an i32", value),
->>>>>>> d001f3c8
+            error: format!("{value} is too large to fit in an i32"),
         })
     }
 }
@@ -523,23 +481,13 @@
             (1, value.into())
         };
         if abs[1] != 0 || abs[2] != 0 || abs[3] != 0 {
-<<<<<<< HEAD
-            return Err(ScalarConversionError::Overflow(format!(
-                "{value} is too large to fit in an i64"
-            )));
-        }
-        let val: i128 = sign * i128::from(abs[0]);
-        val.try_into().map_err(|_| {
-            ScalarConversionError::Overflow(format!("{value} is too large to fit in an i64"))
-=======
             return Err(ScalarConversionError::Overflow {
-                error: format!("{} is too large to fit in an i64", value),
+                error: format!("{value} is too large to fit in an i64"),
             });
         }
         let val: i128 = sign * abs[0] as i128;
         val.try_into().map_err(|_| ScalarConversionError::Overflow {
-            error: format!("{} is too large to fit in an i64", value),
->>>>>>> d001f3c8
+            error: format!("{value} is too large to fit in an i64"),
         })
     }
 }
@@ -557,30 +505,18 @@
             (1, value.into())
         };
         if abs[2] != 0 || abs[3] != 0 {
-<<<<<<< HEAD
-            return Err(ScalarConversionError::Overflow(format!(
-                "{value} is too large to fit in an i128"
-            )));
-=======
             return Err(ScalarConversionError::Overflow {
-                error: format!("{} is too large to fit in an i128", value),
+                error: format!("{value} is too large to fit in an i128"),
             });
->>>>>>> d001f3c8
         }
         let val: u128 = (abs[1] as u128) << 64 | (abs[0] as u128);
         match (sign, val) {
             (1, v) if v <= i128::MAX as u128 => Ok(v as i128),
             (-1, v) if v <= i128::MAX as u128 => Ok(-(v as i128)),
             (-1, v) if v == i128::MAX as u128 + 1 => Ok(i128::MIN),
-<<<<<<< HEAD
-            _ => Err(ScalarConversionError::Overflow(format!(
-                "{value} is too large to fit in an i128"
-            ))),
-=======
             _ => Err(ScalarConversionError::Overflow {
-                error: format!("{} is too large to fit in an i128", value),
+                error: format!("{value} is too large to fit in an i128"),
             }),
->>>>>>> d001f3c8
         }
     }
 }
