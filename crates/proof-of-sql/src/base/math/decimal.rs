--- conflicted
+++ resolved
@@ -14,30 +14,20 @@
     #[snafu(display("Invalid decimal format or value: {error}"))]
     /// Error when a decimal format or value is incorrect,
     /// the string isn't even a decimal e.g. "notastring",
-<<<<<<< HEAD
     /// "-21.233.122" etc aka `InvalidDecimal`
-    InvalidDecimal(String),
-=======
-    /// "-21.233.122" etc aka InvalidDecimal
     InvalidDecimal {
         /// The underlying error
         error: String,
     },
->>>>>>> d001f3c8
 
     #[snafu(display("Decimal precision is not valid: {error}"))]
     /// Decimal precision exceeds the allowed limit,
     /// e.g. precision above 75/76/whatever set by Scalar
-<<<<<<< HEAD
     /// or non-positive aka `InvalidPrecision`
-    InvalidPrecision(String),
-=======
-    /// or non-positive aka InvalidPrecision
     InvalidPrecision {
         /// The underlying error
         error: String,
     },
->>>>>>> d001f3c8
 
     #[snafu(display("Decimal scale is not valid: {scale}"))]
     /// Decimal scale is not valid. Here we use i16 in order to include
@@ -83,25 +73,19 @@
     /// Constructor for creating a Precision instance
     pub fn new(value: u8) -> Result<Self, DecimalError> {
         if value > MAX_SUPPORTED_PRECISION || value == 0 {
-<<<<<<< HEAD
-            Err(DecimalError::InvalidPrecision(format!(
-                "Failed to parse precision. Value of {value} exceeds max supported precision of {MAX_SUPPORTED_PRECISION}"
-            )))
-=======
             Err(DecimalError::InvalidPrecision {
                 error: format!(
-                    "Failed to parse precision. Value of {} exceeds max supported precision of {}",
-                    value, MAX_SUPPORTED_PRECISION
+                    "Failed to parse precision. Value of {value} exceeds max supported precision of {MAX_SUPPORTED_PRECISION}"
                 ),
             })
->>>>>>> d001f3c8
         } else {
             Ok(Precision(value))
         }
     }
 
     /// Gets the precision as a u8 for this decimal
-    #[must_use] pub fn value(&self) -> u8 {
+    #[must_use]
+    pub fn value(&self) -> u8 {
         self.0
     }
 }
