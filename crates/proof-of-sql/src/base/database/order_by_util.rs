//! Contains the utility functions for ordering.
use crate::base::{
    database::{Column, OwnedColumn, TableOperationError, TableOperationResult},
    scalar::{Scalar, ScalarExt},
};
use alloc::vec::Vec;
use core::cmp::Ordering;

/// A list of pairs of column indexes to order by and their respective order by directions.
///
/// The direction is `true` for ascending and `false` for descending.
pub type OrderIndexDirectionPairs = Vec<(usize, bool)>;

/// Compares the tuples `(order_by[0][i], order_by[1][i], ...)` and
/// `(order_by[0][j], order_by[1][j], ...)` in lexicographic order.
pub(crate) fn compare_indexes_by_columns<S: Scalar>(
    order_by: &[Column<S>],
    i: usize,
    j: usize,
) -> Ordering {
    order_by
        .iter()
        .map(|col| match col {
            Column::Boolean(col) => col[i].cmp(&col[j]),
            Column::TinyInt(col) => col[i].cmp(&col[j]),
            Column::SmallInt(col) => col[i].cmp(&col[j]),
            Column::Int(col) => col[i].cmp(&col[j]),
            Column::BigInt(col) | Column::TimestampTZ(_, _, col) => col[i].cmp(&col[j]),
            Column::Int128(col) => col[i].cmp(&col[j]),
            Column::Decimal75(_, _, col) => col[i].signed_cmp(&col[j]),
            Column::Scalar(col) => col[i].cmp(&col[j]),
            Column::VarChar((col, _)) => col[i].cmp(col[j]),
<<<<<<< HEAD
            Column::Uint8(col) => col[i].cmp(&col[j]),
            Column::FixedSizeBinary(width, col) => {
                let bw = width.width_as_usize();
                let start_i = i * bw;
                let end_i = start_i + bw;
                let start_j = j * bw;
                let end_j = start_j + bw;
                // Compare the two slices lexicographically
                col[start_i..end_i].cmp(&col[start_j..end_j])
            }
=======
            Column::VarBinary((col, _)) => col[i].cmp(col[j]),
>>>>>>> 3e77a271
        })
        .find(|&ord| ord != Ordering::Equal)
        .unwrap_or(Ordering::Equal)
}

/// Compares the tuples `(left[0][i], left[1][i], ...)` and
/// `(right[0][j], right[1][j], ...)` in lexicographic order.
///
/// Requires that columns in `left` and `right` have the same column types for now
///
/// # Panics
/// Panics if `left` and `right` have different number of columns
/// which should never happen since this function should only be called
/// for joins.
pub(crate) fn compare_single_row_of_tables<S: Scalar>(
    left: &[Column<S>],
    right: &[Column<S>],
    left_row_index: usize,
    right_row_index: usize,
) -> TableOperationResult<Ordering> {
    // Should never happen
    assert_eq!(left.len(), right.len());
    left.iter()
        .zip(right.iter())
        .try_for_each(|(left_col, right_col)| {
            if left_col.column_type() != right_col.column_type() {
                return Err(TableOperationError::JoinIncompatibleTypes {
                    left_type: left_col.column_type(),
                    right_type: right_col.column_type(),
                });
            }
            Ok(())
        })?;
    Ok(left
        .iter()
        .zip(right.iter())
        .map(|(left_col, right_col)| match (left_col, right_col) {
            (Column::Boolean(left_col), Column::Boolean(right_col)) => {
                left_col[left_row_index].cmp(&right_col[right_row_index])
            }
            (Column::Uint8(left_col), Column::Uint8(right_col)) => {
                left_col[left_row_index].cmp(&right_col[right_row_index])
            }
            (Column::TinyInt(left_col), Column::TinyInt(right_col)) => {
                left_col[left_row_index].cmp(&right_col[right_row_index])
            }
            (Column::SmallInt(left_col), Column::SmallInt(right_col)) => {
                left_col[left_row_index].cmp(&right_col[right_row_index])
            }
            (Column::Int(left_col), Column::Int(right_col)) => {
                left_col[left_row_index].cmp(&right_col[right_row_index])
            }
            (Column::BigInt(left_col), Column::BigInt(right_col))
            | (Column::TimestampTZ(_, _, left_col), Column::TimestampTZ(_, _, right_col)) => {
                left_col[left_row_index].cmp(&right_col[right_row_index])
            }
            (Column::Int128(left_col), Column::Int128(right_col)) => {
                left_col[left_row_index].cmp(&right_col[right_row_index])
            }
            (Column::Decimal75(_, _, left_col), Column::Decimal75(_, _, right_col)) => {
                left_col[left_row_index].signed_cmp(&right_col[right_row_index])
            }
            (Column::Scalar(left_col), Column::Scalar(right_col)) => {
                left_col[left_row_index].cmp(&right_col[right_row_index])
            }
            (Column::VarChar((left_col, _)), Column::VarChar((right_col, _))) => {
                left_col[left_row_index].cmp(right_col[right_row_index])
            }
            // Should never happen since we checked the column types
            _ => unreachable!(),
        })
        .find(|&ord| ord != Ordering::Equal)
        .unwrap_or(Ordering::Equal))
}

/// Compares the tuples `(order_by[0][i], order_by[1][i], ...)` and
/// `(order_by[0][j], order_by[1][j], ...)` in lexicographic order.
///
/// Identical in functionality to [`compare_indexes_by_columns`]
pub(crate) fn compare_indexes_by_owned_columns<S: Scalar>(
    order_by: &[&OwnedColumn<S>],
    i: usize,
    j: usize,
) -> Ordering {
    let order_by_pairs = order_by
        .iter()
        // ASC is the default direction
        .map(|&col| (col.clone(), true))
        .collect::<Vec<_>>();
    compare_indexes_by_owned_columns_with_direction(&order_by_pairs, i, j)
}

/// Compares the tuples `(left[0][i], left[1][i], ...)` and
/// `(right[0][j], right[1][j], ...)` in lexicographic order.
/// Note that direction flips the ordering.
pub(crate) fn compare_indexes_by_owned_columns_with_direction<S: Scalar>(
    order_by_pairs: &[(OwnedColumn<S>, bool)],
    i: usize,
    j: usize,
) -> Ordering {
    order_by_pairs
        .iter()
<<<<<<< HEAD
        .map(|(col, direction)| {
            // Determine the `Ordering` for each column pair
=======
        .map(|(col, is_asc)| {
>>>>>>> 3e77a271
            let ordering = match col {
                OwnedColumn::Boolean(col) => col[i].cmp(&col[j]),
                OwnedColumn::Uint8(col) => col[i].cmp(&col[j]),
                OwnedColumn::FixedSizeBinary(width, col) => {
                    // Compare the chunk of `width` bytes for row `i` vs row `j`
                    let bw = width.width_as_usize();
                    let start_i = i * bw;
                    let end_i = start_i + bw;
                    let start_j = j * bw;
                    let end_j = start_j + bw;
                    col[start_i..end_i].cmp(&col[start_j..end_j])
                }
                OwnedColumn::TinyInt(col) => col[i].cmp(&col[j]),
                OwnedColumn::SmallInt(col) => col[i].cmp(&col[j]),
                OwnedColumn::Int(col) => col[i].cmp(&col[j]),
                OwnedColumn::BigInt(col) | OwnedColumn::TimestampTZ(_, _, col) => {
                    col[i].cmp(&col[j])
                }
                OwnedColumn::Int128(col) => col[i].cmp(&col[j]),
                OwnedColumn::Decimal75(_, _, col) => col[i].signed_cmp(&col[j]),
                OwnedColumn::Scalar(col) => col[i].cmp(&col[j]),
                OwnedColumn::VarChar(col) => col[i].cmp(&col[j]),
                OwnedColumn::VarBinary(col) => col[i].cmp(&col[j]),
            };
            match is_asc {
                true => ordering,
                false => ordering.reverse(),
            }
        })
        .find(|&ord| ord != Ordering::Equal)
        .unwrap_or(Ordering::Equal)
}<|MERGE_RESOLUTION|>--- conflicted
+++ resolved
@@ -30,8 +30,8 @@
             Column::Decimal75(_, _, col) => col[i].signed_cmp(&col[j]),
             Column::Scalar(col) => col[i].cmp(&col[j]),
             Column::VarChar((col, _)) => col[i].cmp(col[j]),
-<<<<<<< HEAD
             Column::Uint8(col) => col[i].cmp(&col[j]),
+            Column::VarBinary((col, _)) => col[i].cmp(col[j]),
             Column::FixedSizeBinary(width, col) => {
                 let bw = width.width_as_usize();
                 let start_i = i * bw;
@@ -41,9 +41,6 @@
                 // Compare the two slices lexicographically
                 col[start_i..end_i].cmp(&col[start_j..end_j])
             }
-=======
-            Column::VarBinary((col, _)) => col[i].cmp(col[j]),
->>>>>>> 3e77a271
         })
         .find(|&ord| ord != Ordering::Equal)
         .unwrap_or(Ordering::Equal)
@@ -146,12 +143,7 @@
 ) -> Ordering {
     order_by_pairs
         .iter()
-<<<<<<< HEAD
-        .map(|(col, direction)| {
-            // Determine the `Ordering` for each column pair
-=======
         .map(|(col, is_asc)| {
->>>>>>> 3e77a271
             let ordering = match col {
                 OwnedColumn::Boolean(col) => col[i].cmp(&col[j]),
                 OwnedColumn::Uint8(col) => col[i].cmp(&col[j]),
