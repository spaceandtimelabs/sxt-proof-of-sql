--- conflicted
+++ resolved
@@ -40,13 +40,6 @@
         number: i256,
     },
     /// This error occurs when the specified range is out of the bounds of the array.
-<<<<<<< HEAD
-    #[error("index out of bounds: the len is {0} but the index is {1}")]
-    IndexOutOfBounds(usize, usize),
-    /// Using `TimeError` to handle all time-related errors
-    #[error(transparent)]
-    TimestampConversionError(#[from] PoSQLTimestampError),
-=======
     #[snafu(display("index out of bounds: the len is {len} but the index is {index}"))]
     IndexOutOfBounds {
         /// The actual length of the array
@@ -54,13 +47,12 @@
         /// The out of bounds index requested
         index: usize,
     },
-    /// Using TimeError to handle all time-related errors
+    /// Using `TimeError` to handle all time-related errors
     #[snafu(transparent)]
     TimestampConversionError {
         /// The underlying source error
         source: PoSQLTimestampError,
     },
->>>>>>> d001f3c8
 }
 
 /// This trait is used to provide utility functions to convert `ArrayRefs` into proof types (Column, Scalars, etc.)
@@ -911,7 +903,10 @@
     #[test]
     fn we_can_build_an_empty_column_from_an_empty_range_decimal128() {
         let alloc = Bump::new();
-        let decimal_values = vec![12_345_678_901_234_567_890_i128, -12_345_678_901_234_567_890_i128];
+        let decimal_values = vec![
+            12_345_678_901_234_567_890_i128,
+            -12_345_678_901_234_567_890_i128,
+        ];
         let array: ArrayRef = Arc::new(
             Decimal128Array::from(decimal_values)
                 .with_precision_and_scale(38, 0)
