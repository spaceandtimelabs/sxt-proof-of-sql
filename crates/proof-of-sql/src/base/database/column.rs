--- conflicted
+++ resolved
@@ -310,14 +310,6 @@
     pub fn scale(&self) -> Option<i8> {
         match self {
             Self::Decimal75(_, scale) => Some(*scale),
-<<<<<<< HEAD
-            Self::BigInt | Self::Int128 | Self::Scalar => Some(0),
-            Self::TimestampTZ(PoSQLTimeUnit::Second, _) => Some(0),
-            Self::TimestampTZ(PoSQLTimeUnit::Millisecond, _) => Some(3),
-            Self::TimestampTZ(PoSQLTimeUnit::Microsecond, _) => Some(6),
-            Self::TimestampTZ(PoSQLTimeUnit::Nanosecond, _) => Some(9),
-            _ => None,
-=======
             Self::SmallInt
             | Self::Int
             | Self::BigInt
@@ -325,7 +317,6 @@
             | Self::Scalar
             | Self::TimestampTZ(_, _) => Some(0),
             Self::Boolean | Self::VarChar => None,
->>>>>>> f18baa18
         }
     }
 }
