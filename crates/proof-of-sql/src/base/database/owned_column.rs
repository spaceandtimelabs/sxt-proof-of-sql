--- conflicted
+++ resolved
@@ -11,12 +11,8 @@
         non_negative_i32::NonNegativeI32,
         permutation::{Permutation, PermutationError},
     },
-<<<<<<< HEAD
+    posql_time::{PoSQLTimeUnit, PoSQLTimeZone},
     scalar::{Scalar, ScalarExt},
-=======
-    posql_time::{PoSQLTimeUnit, PoSQLTimeZone},
-    scalar::Scalar,
->>>>>>> 8cbb3f68
     slice_ops::{inner_product_ref_cast, inner_product_with_bytes},
 };
 use alloc::{
@@ -24,12 +20,9 @@
     vec::Vec,
 };
 use itertools::Itertools;
-<<<<<<< HEAD
 use proof_of_sql_parser::posql_time::{PoSQLTimeUnit, PoSQLTimeZone};
 #[cfg(test)]
 use proptest::strategy::Strategy;
-=======
->>>>>>> 8cbb3f68
 use serde::{Deserialize, Serialize};
 
 #[derive(Debug, PartialEq, Clone, Eq, Serialize, Deserialize)]
