--- conflicted
+++ resolved
@@ -198,7 +198,6 @@
     }
 
     #[test]
-<<<<<<< HEAD
     fn test_apply_index_op_fixed_size_binary_min_max() {
         let bump = Bump::new();
 
@@ -300,7 +299,8 @@
             Err(ColumnOperationError::IndexOutOfBounds { .. })
         ));
     }
-=======
+  
+    #[test]
     fn test_apply_index_op_varbinary() {
         let bump = Bump::new();
 
@@ -324,5 +324,4 @@
 
         assert_eq!(result, expected);
     }
->>>>>>> 3e77a271
 }