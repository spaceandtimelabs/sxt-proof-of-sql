--- conflicted
+++ resolved
@@ -18,15 +18,9 @@
             Expression::Literal(lit) => self.evaluate_literal(lit),
             Expression::Binary { op, left, right } => self.evaluate_binary_expr(*op, left, right),
             Expression::Unary { op, expr } => self.evaluate_unary_expr(*op, expr),
-<<<<<<< HEAD
-            _ => Err(ExpressionEvaluationError::Unsupported(format!(
-                "Expression {expr:?} is not supported yet"
-            ))),
-=======
             _ => Err(ExpressionEvaluationError::Unsupported {
-                expression: format!("Expression {:?} is not supported yet", expr),
+                expression: format!("Expression {expr:?} is not supported yet"),
             }),
->>>>>>> d001f3c8
         }
     }
 
