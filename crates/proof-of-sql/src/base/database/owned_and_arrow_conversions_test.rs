use super::{ColumnNullability, OwnedColumn, OwnedTable};
use crate::{
    base::{
        database::{owned_table_utility::*, OwnedArrowConversionError},
        map::IndexMap,
        scalar::Curve25519Scalar,
    },
    record_batch,
};
use alloc::sync::Arc;
use arrow::{
    array::{ArrayRef, BooleanArray, Decimal128Array, Float32Array, Int64Array, StringArray},
    datatypes::Schema,
    record_batch::RecordBatch,
};

fn we_can_convert_between_owned_column_and_array_ref_impl(
    owned_column: &OwnedColumn<Curve25519Scalar>,
    array_ref: ArrayRef,
) {
    let ic_to_ar = ArrayRef::from(owned_column.clone());
    let ar_to_ic = OwnedColumn::try_from(array_ref.clone()).unwrap();

    assert!(ic_to_ar == array_ref);
    assert_eq!(*owned_column, ar_to_ic);
}
fn we_can_convert_between_boolean_owned_column_and_array_ref_impl(data: Vec<bool>) {
    we_can_convert_between_owned_column_and_array_ref_impl(
<<<<<<< HEAD
        OwnedColumn::<Curve25519Scalar>::Boolean(ColumnNullability::NotNullable, data.clone()),
=======
        &OwnedColumn::<Curve25519Scalar>::Boolean(data.clone()),
>>>>>>> 867cc00f
        Arc::new(BooleanArray::from(data)),
    );
}
fn we_can_convert_between_bigint_owned_column_and_array_ref_impl(data: Vec<i64>) {
    we_can_convert_between_owned_column_and_array_ref_impl(
<<<<<<< HEAD
        OwnedColumn::<Curve25519Scalar>::BigInt(ColumnNullability::NotNullable, data.clone()),
=======
        &OwnedColumn::<Curve25519Scalar>::BigInt(data.clone()),
>>>>>>> 867cc00f
        Arc::new(Int64Array::from(data)),
    );
}
fn we_can_convert_between_int128_owned_column_and_array_ref_impl(data: Vec<i128>) {
    we_can_convert_between_owned_column_and_array_ref_impl(
<<<<<<< HEAD
        OwnedColumn::<Curve25519Scalar>::Int128(ColumnNullability::NotNullable, data.clone()),
=======
        &OwnedColumn::<Curve25519Scalar>::Int128(data.clone()),
>>>>>>> 867cc00f
        Arc::new(
            Decimal128Array::from(data)
                .with_precision_and_scale(38, 0)
                .unwrap(),
        ),
    );
}
fn we_can_convert_between_varchar_owned_column_and_array_ref_impl(data: Vec<String>) {
    we_can_convert_between_owned_column_and_array_ref_impl(
<<<<<<< HEAD
        OwnedColumn::<Curve25519Scalar>::VarChar(ColumnNullability::NotNullable, data.clone()),
=======
        &OwnedColumn::<Curve25519Scalar>::VarChar(data.clone()),
>>>>>>> 867cc00f
        Arc::new(StringArray::from(data)),
    );
}
#[test]
fn we_can_convert_between_owned_column_and_array_ref() {
    we_can_convert_between_boolean_owned_column_and_array_ref_impl(vec![]);
    we_can_convert_between_bigint_owned_column_and_array_ref_impl(vec![]);
    we_can_convert_between_int128_owned_column_and_array_ref_impl(vec![]);
    we_can_convert_between_varchar_owned_column_and_array_ref_impl(vec![]);
    let data = vec![true, false, true, false, true, false, true, false, true];
    we_can_convert_between_boolean_owned_column_and_array_ref_impl(data);
    let data = vec![0, 1, 2, 3, 4, 5, 6, i64::MIN, i64::MAX];
    we_can_convert_between_bigint_owned_column_and_array_ref_impl(data);
    let data = vec![0, 1, 2, 3, 4, 5, 6, i128::MIN, i128::MAX];
    we_can_convert_between_int128_owned_column_and_array_ref_impl(data);
    let data = vec!["0", "1", "2", "3", "4", "5", "6"];
    we_can_convert_between_varchar_owned_column_and_array_ref_impl(
        data.into_iter().map(String::from).collect(),
    );
}

#[test]
fn we_get_an_unsupported_type_error_when_trying_to_convert_from_a_float32_array_ref_to_an_owned_column(
) {
    let array_ref: ArrayRef = Arc::new(Float32Array::from(vec![0.0]));
    assert!(matches!(
        OwnedColumn::<Curve25519Scalar>::try_from(array_ref),
        Err(OwnedArrowConversionError::UnsupportedType { .. })
    ));
}

fn we_can_convert_between_owned_table_and_record_batch_impl(
    owned_table: &OwnedTable<Curve25519Scalar>,
    record_batch: &RecordBatch,
) {
    let it_to_rb = RecordBatch::try_from(owned_table.clone()).unwrap();
    let rb_to_it = OwnedTable::try_from(record_batch.clone()).unwrap();

    assert_eq!(it_to_rb, *record_batch);
    assert_eq!(rb_to_it, *owned_table);
}
#[test]
fn we_can_convert_between_owned_table_and_record_batch() {
    we_can_convert_between_owned_table_and_record_batch_impl(
        &OwnedTable::<Curve25519Scalar>::try_new(IndexMap::default()).unwrap(),
        &RecordBatch::new_empty(Arc::new(Schema::empty())),
    );
    we_can_convert_between_owned_table_and_record_batch_impl(
        &owned_table([
            bigint("int64", [0; 0]),
            int128("int128", [0; 0]),
            varchar("string", ["0"; 0]),
            boolean("boolean", [true; 0]),
        ]),
        &record_batch!(
            "int64" => [0_i64; 0],
            "int128" => [0_i128; 0],
            "string" => ["0"; 0],
            "boolean" => [true; 0],
        ),
    );
    we_can_convert_between_owned_table_and_record_batch_impl(
        &owned_table([
            bigint("int64", [0, 1, 2, 3, 4, 5, 6, i64::MIN, i64::MAX]),
            int128("int128", [0, 1, 2, 3, 4, 5, 6, i128::MIN, i128::MAX]),
            varchar("string", ["0", "1", "2", "3", "4", "5", "6", "7", "8"]),
            boolean(
                "boolean",
                [true, false, true, false, true, false, true, false, true],
            ),
        ]),
        &record_batch!(
            "int64" => [0_i64, 1, 2, 3, 4, 5, 6, i64::MIN, i64::MAX],
            "int128" => [0_i128, 1, 2, 3, 4, 5, 6, i128::MIN, i128::MAX],
            "string" => ["0", "1", "2", "3", "4", "5", "6", "7", "8"],
            "boolean" => [true, false, true, false, true, false, true, false, true],
        ),
    );
}

#[test]
fn we_cannot_convert_a_record_batch_if_it_has_repeated_column_names() {
    let record_batch = record_batch!(
        "a" => [0_i64; 0],
        "A" => [0_i128; 0],
    );
    assert!(matches!(
        OwnedTable::<Curve25519Scalar>::try_from(record_batch),
        Err(OwnedArrowConversionError::DuplicateIdentifiers)
    ));
}

#[test]
#[should_panic(expected = "not implemented: Cannot convert Scalar type to arrow type")]
fn we_panic_when_converting_an_owned_table_with_a_scalar_column() {
    let owned_table = owned_table::<Curve25519Scalar>([scalar("a", [0; 0])]);
    let _ = RecordBatch::try_from(owned_table);
}<|MERGE_RESOLUTION|>--- conflicted
+++ resolved
@@ -26,31 +26,19 @@
 }
 fn we_can_convert_between_boolean_owned_column_and_array_ref_impl(data: Vec<bool>) {
     we_can_convert_between_owned_column_and_array_ref_impl(
-<<<<<<< HEAD
-        OwnedColumn::<Curve25519Scalar>::Boolean(ColumnNullability::NotNullable, data.clone()),
-=======
-        &OwnedColumn::<Curve25519Scalar>::Boolean(data.clone()),
->>>>>>> 867cc00f
+        &OwnedColumn::<Curve25519Scalar>::Boolean(ColumnNullability::NotNullable, data.clone()),
         Arc::new(BooleanArray::from(data)),
     );
 }
 fn we_can_convert_between_bigint_owned_column_and_array_ref_impl(data: Vec<i64>) {
     we_can_convert_between_owned_column_and_array_ref_impl(
-<<<<<<< HEAD
-        OwnedColumn::<Curve25519Scalar>::BigInt(ColumnNullability::NotNullable, data.clone()),
-=======
-        &OwnedColumn::<Curve25519Scalar>::BigInt(data.clone()),
->>>>>>> 867cc00f
+        &OwnedColumn::<Curve25519Scalar>::BigInt(ColumnNullability::NotNullable,, data.clone()),
         Arc::new(Int64Array::from(data)),
     );
 }
 fn we_can_convert_between_int128_owned_column_and_array_ref_impl(data: Vec<i128>) {
     we_can_convert_between_owned_column_and_array_ref_impl(
-<<<<<<< HEAD
-        OwnedColumn::<Curve25519Scalar>::Int128(ColumnNullability::NotNullable, data.clone()),
-=======
-        &OwnedColumn::<Curve25519Scalar>::Int128(data.clone()),
->>>>>>> 867cc00f
+        &OwnedColumn::<Curve25519Scalar>::Int128(ColumnNullability::NotNullable, data.clone()),
         Arc::new(
             Decimal128Array::from(data)
                 .with_precision_and_scale(38, 0)
@@ -60,11 +48,7 @@
 }
 fn we_can_convert_between_varchar_owned_column_and_array_ref_impl(data: Vec<String>) {
     we_can_convert_between_owned_column_and_array_ref_impl(
-<<<<<<< HEAD
-        OwnedColumn::<Curve25519Scalar>::VarChar(ColumnNullability::NotNullable, data.clone()),
-=======
-        &OwnedColumn::<Curve25519Scalar>::VarChar(data.clone()),
->>>>>>> 867cc00f
+        &OwnedColumn::<Curve25519Scalar>::VarChar(ColumnNullability::NotNullable, data.clone()),
         Arc::new(StringArray::from(data)),
     );
 }
