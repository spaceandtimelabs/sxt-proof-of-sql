--- conflicted
+++ resolved
@@ -100,14 +100,10 @@
     fn inner_product(&self, evaluation_vec: &[S]) -> S {
         match self {
             Column::Boolean(c) => c.inner_product(evaluation_vec),
-<<<<<<< HEAD
-            Column::Scalar(c) => c.inner_product(evaluation_vec),
-            Column::TinyInt(c) => c.inner_product(evaluation_vec),
-=======
             Column::Scalar(c) | Column::VarChar((_, c)) | Column::Decimal75(_, _, c) => {
                 c.inner_product(evaluation_vec)
             }
->>>>>>> b70c2129
+            Column::TinyInt(c) => c.inner_product(evaluation_vec),
             Column::SmallInt(c) => c.inner_product(evaluation_vec),
             Column::Int(c) => c.inner_product(evaluation_vec),
             Column::BigInt(c) | Column::TimestampTZ(_, _, c) => c.inner_product(evaluation_vec),
@@ -118,14 +114,10 @@
     fn mul_add(&self, res: &mut [S], multiplier: &S) {
         match self {
             Column::Boolean(c) => c.mul_add(res, multiplier),
-<<<<<<< HEAD
-            Column::Scalar(c) => c.mul_add(res, multiplier),
-            Column::TinyInt(c) => c.mul_add(res, multiplier),
-=======
             Column::Scalar(c) | Column::VarChar((_, c)) | Column::Decimal75(_, _, c) => {
                 c.mul_add(res, multiplier)
             }
->>>>>>> b70c2129
+            Column::TinyInt(c) => c.mul_add(res, multiplier),
             Column::SmallInt(c) => c.mul_add(res, multiplier),
             Column::Int(c) => c.mul_add(res, multiplier),
             Column::BigInt(c) | Column::TimestampTZ(_, _, c) => c.mul_add(res, multiplier),
@@ -136,14 +128,10 @@
     fn to_sumcheck_term(&self, num_vars: usize) -> Rc<Vec<S>> {
         match self {
             Column::Boolean(c) => c.to_sumcheck_term(num_vars),
-<<<<<<< HEAD
-            Column::Scalar(c) => c.to_sumcheck_term(num_vars),
-            Column::TinyInt(c) => c.to_sumcheck_term(num_vars),
-=======
             Column::Scalar(c) | Column::VarChar((_, c)) | Column::Decimal75(_, _, c) => {
                 c.to_sumcheck_term(num_vars)
             }
->>>>>>> b70c2129
+            Column::TinyInt(c) => c.to_sumcheck_term(num_vars),
             Column::SmallInt(c) => c.to_sumcheck_term(num_vars),
             Column::Int(c) => c.to_sumcheck_term(num_vars),
             Column::BigInt(c) | Column::TimestampTZ(_, _, c) => c.to_sumcheck_term(num_vars),
@@ -154,14 +142,10 @@
     fn id(&self) -> *const c_void {
         match self {
             Column::Boolean(c) => MultilinearExtension::<S>::id(c),
-<<<<<<< HEAD
-            Column::Scalar(c) => MultilinearExtension::<S>::id(c),
-            Column::TinyInt(c) => MultilinearExtension::<S>::id(c),
-=======
             Column::Scalar(c) | Column::VarChar((_, c)) | Column::Decimal75(_, _, c) => {
                 MultilinearExtension::<S>::id(c)
             }
->>>>>>> b70c2129
+            Column::TinyInt(c) => MultilinearExtension::<S>::id(c),
             Column::SmallInt(c) => MultilinearExtension::<S>::id(c),
             Column::Int(c) => MultilinearExtension::<S>::id(c),
             Column::BigInt(c) | Column::TimestampTZ(_, _, c) => MultilinearExtension::<S>::id(c),
