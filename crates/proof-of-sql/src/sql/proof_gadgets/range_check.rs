--- conflicted
+++ resolved
@@ -33,11 +33,7 @@
 use tracing::{span, Level};
 
 #[tracing::instrument(name = "range check first round evaluate", level = "debug", skip_all)]
-<<<<<<< HEAD
 pub(crate) fn first_round_evaluate_range_check<'a, S>(
-=======
-pub(crate) fn first_round_evaluate_range_check<'a, S: Scalar + 'a>(
->>>>>>> 9db81260
     builder: &mut FirstRoundBuilder<'a, S>,
     column_data: &[impl Copy + Into<S>],
     alloc: &'a Bump,
@@ -54,11 +50,7 @@
 
     // Decompose scalars to bytes
     let span = span!(Level::DEBUG, "decompose scalars in first round").entered();
-<<<<<<< HEAD
     decompose_scalars_to_words(column_data, &mut word_columns);
-=======
-    decompose_scalars_to_words(scalars, &mut word_columns);
->>>>>>> 9db81260
     span.exit();
 
     // For each column, allocate `words` using the lookup table
@@ -75,21 +67,13 @@
 #[tracing::instrument(name = "range check final round evaluate", level = "debug", skip_all)]
 pub(crate) fn final_round_evaluate_range_check<'a, S: Scalar + 'a>(
     builder: &mut FinalRoundBuilder<'a, S>,
-<<<<<<< HEAD
     column_data: &[impl Copy + Into<S>],
-=======
-    scalars: &[S],
->>>>>>> 9db81260
     alloc: &'a Bump,
 ) {
     // Create 31 columns, each will collect the corresponding word from all scalars.
     // 31 because a scalar will only ever have 248 bits of data set.
     let mut word_columns: Vec<&mut [u8]> =
-<<<<<<< HEAD
         repeat_with(|| alloc.alloc_slice_fill_copy(column_data.len(), 0))
-=======
-        repeat_with(|| alloc.alloc_slice_fill_copy(scalars.len(), 0))
->>>>>>> 9db81260
             .take(31)
             .collect();
 
@@ -103,7 +87,6 @@
     // The vector has 256 elements padded with zeros to match the length of the word columns
     // The size is the larger of 256 or the number of scalars.
     let word_counts: &mut [i64] = alloc.alloc_slice_fill_with(256, |_| 0);
-<<<<<<< HEAD
 
     let span = span!(Level::DEBUG, "decompose scalars in final round").entered();
     decompose_scalars_to_words(column_data, &mut word_columns);
@@ -116,20 +99,6 @@
 
     let span = span!(Level::DEBUG, "count_word_occurrences in final round").entered();
     count_word_occurrences(&word_columns_immut, column_data.len(), word_counts);
-=======
-
-    let span = span!(Level::DEBUG, "decompose scalars in final round").entered();
-    decompose_scalars_to_words(scalars, &mut word_columns);
-    span.exit();
-
-    let word_columns_immut: Vec<&[u8]> = word_columns
-        .into_iter()
-        .map(|column| &column[..]) // convert &mut [u8] -> &[u8]
-        .collect();
-
-    let span = span!(Level::DEBUG, "count_word_occurrences in final round").entered();
-    count_word_occurrences(&word_columns_immut, scalars.len(), word_counts);
->>>>>>> 9db81260
     span.exit();
 
     // Retrieve verifier challenge here, *after* Phase 1
@@ -142,10 +111,6 @@
         word_value_table[i as usize] = i;
         inv_word_values_plus_alpha_table[i as usize] = S::from(&i);
     }
-<<<<<<< HEAD
-=======
-
->>>>>>> 9db81260
     let inv_word_vals_plus_alpha_table: &mut [S] = alloc
         .alloc_slice_fill_with(inv_word_values_plus_alpha_table.len(), |i| {
             inv_word_values_plus_alpha_table[i]
@@ -202,7 +167,6 @@
     level = "debug",
     skip_all
 )]
-<<<<<<< HEAD
 fn decompose_scalars_to_words<'a, T, S: Scalar + 'a>(
     column_data: &[T],
     word_columns: &mut [&mut [u8]],
@@ -211,11 +175,6 @@
 {
     for (i, scalar) in column_data.iter().enumerate() {
         let scalar_array: [u64; 4] = (*scalar).into().into();
-=======
-fn decompose_scalars_to_words<'a, S: Scalar + 'a>(scalars: &[S], word_columns: &mut [&mut [u8]]) {
-    for (i, scalar) in scalars.iter().enumerate() {
-        let scalar_array: [u64; 4] = (*scalar).into();
->>>>>>> 9db81260
         // Convert the [u64; 4] into a slice of bytes
         let scalar_bytes = &cast_slice::<u64, u8>(&scalar_array)[..31];
 
@@ -400,21 +359,13 @@
     builder.produce_intermediate_mle(word_counts as &[_]);
 
     // Compute sum over all columns at each row index (single-threaded)
-<<<<<<< HEAD
     let row_sums = alloc.alloc_slice_fill_copy(column_data.len(), S::ZERO);
-=======
-    let row_sums = alloc.alloc_slice_fill_copy(scalars.len(), S::ZERO);
->>>>>>> 9db81260
     for column in inverted_word_columns {
         for (i, &inv_word) in column.iter().enumerate() {
             row_sums[i] += inv_word;
         }
     }
 
-<<<<<<< HEAD
-=======
-    // ∑ row_sums - (word_counts * (word_vals + α)⁻¹) = 0
->>>>>>> 9db81260
     builder.produce_sumcheck_subpolynomial(
         SumcheckSubpolynomialType::ZeroSum,
         vec![
@@ -536,7 +487,7 @@
 mod tests {
     use super::*;
     use crate::{
-        base::scalar::{Curve25519Scalar, Curve25519Scalar as S, Scalar},
+        base::scalar::{Curve25519Scalar as S, Scalar},
         sql::proof::FinalRoundBuilder,
     };
     use alloc::collections::VecDeque;
@@ -555,14 +506,7 @@
         let mut byte_counts = vec![0; 256];
 
         // Call the decomposer first
-<<<<<<< HEAD
-        decompose_scalars_to_words::<Curve25519Scalar, Curve25519Scalar>(
-            &scalars,
-            &mut word_slices,
-        );
-=======
-        decompose_scalars_to_words(&scalars, &mut word_slices);
->>>>>>> 9db81260
+        decompose_scalars_to_words::<S, S>(&scalars, &mut word_slices);
 
         let word_columns_immut: Vec<&[u8]> = word_slices
             .iter()
@@ -603,14 +547,7 @@
 
         let mut byte_counts = vec![0; 256];
 
-<<<<<<< HEAD
-        decompose_scalars_to_words::<Curve25519Scalar, Curve25519Scalar>(
-            &scalars,
-            &mut word_slices,
-        );
-=======
-        decompose_scalars_to_words(&scalars, &mut word_slices);
->>>>>>> 9db81260
+        decompose_scalars_to_words::<S, S>(&scalars, &mut word_slices);
 
         let word_columns_immut: Vec<&[u8]> = word_slices.iter().map(|column| &column[..]).collect();
 
