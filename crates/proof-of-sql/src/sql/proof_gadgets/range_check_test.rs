use super::range_check::{
    final_round_evaluate_range_check, first_round_evaluate_range_check,
    verifier_evaluate_range_check,
};
use crate::{
    base::{
        database::{ColumnField, ColumnRef, OwnedTable, Table, TableEvaluation, TableRef},
        map::{indexset, IndexMap, IndexSet},
        proof::ProofError,
        scalar::Scalar,
    },
    sql::proof::{
        FinalRoundBuilder, FirstRoundBuilder, ProofPlan, ProverEvaluate, VerificationBuilder,
    },
};
use bumpalo::Bump;
use serde::Serialize;

#[derive(Debug, Serialize)]
// A test plan for performing range checks on a specified column.
<<<<<<< HEAD
pub struct RangeCheckTestPlan {
    // The column reference for the range check test.
    pub column: ColumnRef,
=======
struct RangeCheckTestPlan {
    // The column reference for the range check test.
    column: ColumnRef,
>>>>>>> 617ad826
}

impl ProverEvaluate for RangeCheckTestPlan {
    #[doc = " Evaluate the query, modify `FirstRoundBuilder` and return the result."]
    fn first_round_evaluate<'a, S: Scalar>(
        &self,
        builder: &mut FirstRoundBuilder<'a, S>,
        alloc: &'a Bump,
        table_map: &IndexMap<TableRef, Table<'a, S>>,
    ) -> Table<'a, S> {
        builder.request_post_result_challenges(1);
        builder.update_range_length(256);

        // Get the table from the map using the table reference
        let table: &Table<'a, S> = table_map
            .get(&self.column.table_ref())
            .expect("Table not found");

        let scalars = table
            .inner_table()
            .get(&self.column.column_id())
            .expect("Column not found in table")
            .as_scalar()
            .expect("Failed to convert column to scalar");

        first_round_evaluate_range_check(builder, scalars, alloc);

        builder.produce_one_evaluation_length(256);

        table_map[&self.column.table_ref()].clone()
    }

    // extract data to test on from here, feed it into range check
    fn final_round_evaluate<'a, S: Scalar>(
        &self,
        builder: &mut FinalRoundBuilder<'a, S>,
        alloc: &'a Bump,
        table_map: &IndexMap<TableRef, Table<'a, S>>,
    ) -> Table<'a, S> {
        // Get the table from the map using the table reference
        let table: &Table<'a, S> = table_map
            .get(&self.column.table_ref())
            .expect("Table not found");

        let scalars = table
            .inner_table()
            .get(&self.column.column_id())
            .expect("Column not found in table")
            .as_scalar()
            .expect("Failed to convert column to scalar");
<<<<<<< HEAD
        final_round_evaluate_range_check(builder, scalars, alloc);
=======
        final_round_evaluate_range_check(builder, scalars, scalars.len(), alloc);
>>>>>>> 617ad826
        table.clone()
    }
}

impl ProofPlan for RangeCheckTestPlan {
    fn get_column_result_fields(&self) -> Vec<ColumnField> {
        vec![ColumnField::new(
            self.column.column_id(),
            *self.column.column_type(),
        )]
    }

    fn get_column_references(&self) -> IndexSet<ColumnRef> {
        indexset! {self.column.clone()}
    }

    #[doc = " Return all the tables referenced in the Query"]
    fn get_table_references(&self) -> IndexSet<TableRef> {
        indexset! {self.column.table_ref()}
    }

    #[doc = " Form components needed to verify and proof store into `VerificationBuilder`"]
    fn verifier_evaluate<S: Scalar>(
        &self,
        builder: &mut VerificationBuilder<S>,
        accessor: &IndexMap<ColumnRef, S>,
        _result: Option<&OwnedTable<S>>,
        one_eval_map: &IndexMap<TableRef, S>,
    ) -> Result<TableEvaluation<S>, ProofError> {
        let input_column_eval = accessor[&self.column];
        let input_ones_eval = one_eval_map[&self.column.table_ref()];

        verifier_evaluate_range_check(builder, input_column_eval, input_ones_eval)?;

        Ok(TableEvaluation::new(
            vec![accessor[&self.column]],
            one_eval_map[&self.column.table_ref()],
        ))
    }
}

#[cfg(all(test, feature = "blitzar"))]
mod tests {
    use super::*;
    use crate::{
        base::{
            database::{
                owned_table_utility::{owned_table, scalar},
<<<<<<< HEAD
                ColumnRef, ColumnType, OwnedTableTestAccessor, TestAccessor,
            },
            scalar::Curve25519Scalar,
        },
        proof_primitive::dory::{
            DoryScalar, DynamicDoryEvaluationProof, ProverSetup, PublicParameters, VerifierSetup,
=======
                ColumnRef, ColumnType, OwnedTableTestAccessor,
            },
            scalar::Curve25519Scalar,
>>>>>>> 617ad826
        },
        sql::proof::VerifiableQueryResult,
    };
    use blitzar::proof::InnerProductProof;
    use num_bigint::BigUint;
    use num_traits::Num;
<<<<<<< HEAD
    use std::path::Path;
=======
>>>>>>> 617ad826

    #[test]
    #[should_panic(
        expected = "Range check failed, column contains values outside of the selected range"
    )]
    fn we_cannot_successfully_verify_invalid_range() {
        let data = owned_table([scalar("a", -2..254)]);
        let t = "sxt.t".parse().unwrap();
        let accessor = OwnedTableTestAccessor::<InnerProductProof>::new_from_table(t, data, 0, ());
        let ast = RangeCheckTestPlan {
            column: ColumnRef::new(t, "a".into(), ColumnType::Scalar),
        };
        let verifiable_res = VerifiableQueryResult::<InnerProductProof>::new(&ast, &accessor, &());
        let _ = verifiable_res.verify(&ast, &accessor, &());
    }

    #[test]
    #[allow(clippy::cast_sign_loss)]
    fn we_can_prove_a_range_check_with_range_up_to_boundary() {
        // 2^248 - 1
        let upper_bound_str =
            "452312848583266388373324160190187140051835877600158453279131187530910662655";
        // Parse the number into a BigUint
        let big_uint = BigUint::from_str_radix(upper_bound_str, 10).unwrap();
        let limbs_vec: Vec<u64> = big_uint.to_u64_digits();

        // Convert Vec<u64> to [u64; 4]
        let limbs: [u64; 4] = limbs_vec[..4].try_into().unwrap();

        let upper_bound = Curve25519Scalar::from_bigint(limbs);

        // Generate the test data
        let data: OwnedTable<Curve25519Scalar> = owned_table([scalar(
            "a",
            (0..257)
                .map(|i| upper_bound - Curve25519Scalar::from(i as u64)) // Count backward from 2^248
                .collect::<Vec<_>>(),
        )]);

        let t = "sxt.t".parse().unwrap();
        let accessor = OwnedTableTestAccessor::<InnerProductProof>::new_from_table(t, data, 0, ());
        let ast = RangeCheckTestPlan {
            column: ColumnRef::new(t, "a".into(), ColumnType::Scalar),
        };
        let verifiable_res = VerifiableQueryResult::<InnerProductProof>::new(&ast, &accessor, &());
        let res: Result<
            crate::sql::proof::QueryData<crate::base::scalar::MontScalar<ark_curve25519::FrConfig>>,
            crate::sql::proof::QueryError,
        > = verifiable_res.verify(&ast, &accessor, &());

        if let Err(e) = res {
            panic!("Verification failed: {e}");
        }
        assert!(res.is_ok());
    }

    #[test]
    #[allow(clippy::cast_sign_loss)]
<<<<<<< HEAD
    fn we_can_prove_a_range_check_with_range_below_max_word_value() {
=======
    fn we_can_prove_a_range_check_below_max_word_value() {
>>>>>>> 617ad826
        // 2^248 - 1
        let upper_bound_str =
            "452312848583266388373324160190187140051835877600158453279131187530910662655";
        // Parse the number into a BigUint
        let big_uint = BigUint::from_str_radix(upper_bound_str, 10).unwrap();
        let limbs_vec: Vec<u64> = big_uint.to_u64_digits();

        // Convert Vec<u64> to [u64; 4]
        let limbs: [u64; 4] = limbs_vec[..4].try_into().unwrap();

        let upper_bound = Curve25519Scalar::from_bigint(limbs);

        // Generate the test data
        let data: OwnedTable<Curve25519Scalar> = owned_table([scalar(
            "a",
            (0..1)
                .map(|i| upper_bound - Curve25519Scalar::from(i as u64)) // Count backward from 2^248
                .collect::<Vec<_>>(),
        )]);

        let t = "sxt.t".parse().unwrap();
        let accessor = OwnedTableTestAccessor::<InnerProductProof>::new_from_table(t, data, 0, ());
        let ast = RangeCheckTestPlan {
            column: ColumnRef::new(t, "a".into(), ColumnType::Scalar),
        };
        let verifiable_res = VerifiableQueryResult::<InnerProductProof>::new(&ast, &accessor, &());
        let res: Result<
            crate::sql::proof::QueryData<crate::base::scalar::MontScalar<ark_curve25519::FrConfig>>,
            crate::sql::proof::QueryError,
        > = verifiable_res.verify(&ast, &accessor, &());

        if let Err(e) = res {
            panic!("Verification failed: {e}");
        }
        assert!(res.is_ok());
    }

    #[test]
    #[should_panic(
        expected = "Range check failed, column contains values outside of the selected range"
    )]
    #[allow(clippy::cast_sign_loss)]
    fn we_cannot_prove_a_range_check_equal_to_range_boundary() {
        // 2^248
        let upper_bound_str =
            "452312848583266388373324160190187140051835877600158453279131187530910662656";
        // Parse the number into a BigUint
        let big_uint = BigUint::from_str_radix(upper_bound_str, 10).unwrap();
        let limbs_vec: Vec<u64> = big_uint.to_u64_digits();

        // Convert Vec<u64> to [u64; 4]
        let limbs: [u64; 4] = limbs_vec[..4].try_into().unwrap();

        let upper_bound = Curve25519Scalar::from_bigint(limbs);

        // Generate the test data
        let data: OwnedTable<Curve25519Scalar> = owned_table([scalar(
            "a",
            (0..1000)
                .map(|i| upper_bound - Curve25519Scalar::from(i as u64)) // Count backward from 2^248
                .collect::<Vec<_>>(),
        )]);

        let t = "sxt.t".parse().unwrap();
        let accessor = OwnedTableTestAccessor::<InnerProductProof>::new_from_table(t, data, 0, ());
        let ast = RangeCheckTestPlan {
            column: ColumnRef::new(t, "a".into(), ColumnType::Scalar),
        };
        let verifiable_res = VerifiableQueryResult::<InnerProductProof>::new(&ast, &accessor, &());
        verifiable_res.verify(&ast, &accessor, &()).unwrap();
    }
<<<<<<< HEAD

    #[test]
    #[ignore]
    // Ignore in the CI because wont have access to files. Run this with:
    // cargo test sql::proof_gadgets::range_check_test::tests::testing_dory_range_check_boundary_conditions --release  -- --nocapture --ignored
    fn testing_dory_range_check_boundary_conditions() {
        let blitzar_handle_path = std::env::var("BLITZAR_HANDLE_PATH")
            .expect("Environment variable BLITZAR_HANDLE_PATH not set");
        let public_parameters_path = std::env::var("PUBLIC_PARAMETERS_PATH")
            .expect("Environment variable PUBLIC_PARAMETERS_PATH not set");
        let verifier_setup_path = std::env::var("VERIFIER_SETUP_PATH")
            .expect("Environment variable VERIFIER_SETUP_PATH not set");

        let handle = blitzar::compute::MsmHandle::new_from_file(&blitzar_handle_path);
        let public_parameters =
            PublicParameters::load_from_file(Path::new(&public_parameters_path)).unwrap();

        let prover_setup =
            ProverSetup::from_public_parameters_and_blitzar_handle(&public_parameters, handle);
        let verifier_setup = VerifierSetup::load_from_file(Path::new(&verifier_setup_path))
            .expect("Failed to load VerifierSetup");

        // 2^248 - 1
        let upper_bound_str =
            "452312848583266388373324160190187140051835877600158453279131187530910662655";
        // Parse the number into a BigUint
        let big_uint = BigUint::from_str_radix(upper_bound_str, 10).unwrap();
        let limbs_vec: Vec<u64> = big_uint.to_u64_digits();

        // Convert Vec<u64> to [u64; 4]
        let limbs: [u64; 4] = limbs_vec[..4].try_into().unwrap();

        let upper_bound = DoryScalar::from_bigint(limbs);

        // Generate the test data
        let data: OwnedTable<DoryScalar> = owned_table([scalar(
            "a",
            (0..2u32.pow(20))
                .map(|i| upper_bound - DoryScalar::from(u64::from(i))) // Count backward from 2^248
                .collect::<Vec<_>>(),
        )]);

        let t = "sxt.t".parse().unwrap();
        let mut accessor =
            OwnedTableTestAccessor::<DynamicDoryEvaluationProof>::new_empty_with_setup(
                &prover_setup,
            );

        accessor.add_table("sxt.t".parse().unwrap(), data, 0);

        let ast = RangeCheckTestPlan {
            column: ColumnRef::new(t, "a".into(), ColumnType::Scalar),
        };

        let verifiable_res = VerifiableQueryResult::<DynamicDoryEvaluationProof>::new(
            &ast,
            &accessor,
            &&prover_setup,
        );

        let res = verifiable_res.verify(&ast, &accessor, &&verifier_setup);

        if let Err(e) = res {
            panic!("Verification failed: {e}");
        }
        assert!(res.is_ok());
    }
=======
>>>>>>> 617ad826
}<|MERGE_RESOLUTION|>--- conflicted
+++ resolved
@@ -18,15 +18,9 @@
 
 #[derive(Debug, Serialize)]
 // A test plan for performing range checks on a specified column.
-<<<<<<< HEAD
 pub struct RangeCheckTestPlan {
     // The column reference for the range check test.
     pub column: ColumnRef,
-=======
-struct RangeCheckTestPlan {
-    // The column reference for the range check test.
-    column: ColumnRef,
->>>>>>> 617ad826
 }
 
 impl ProverEvaluate for RangeCheckTestPlan {
@@ -77,11 +71,7 @@
             .expect("Column not found in table")
             .as_scalar()
             .expect("Failed to convert column to scalar");
-<<<<<<< HEAD
         final_round_evaluate_range_check(builder, scalars, alloc);
-=======
-        final_round_evaluate_range_check(builder, scalars, scalars.len(), alloc);
->>>>>>> 617ad826
         table.clone()
     }
 }
@@ -130,28 +120,21 @@
         base::{
             database::{
                 owned_table_utility::{owned_table, scalar},
-<<<<<<< HEAD
                 ColumnRef, ColumnType, OwnedTableTestAccessor, TestAccessor,
             },
             scalar::Curve25519Scalar,
         },
         proof_primitive::dory::{
             DoryScalar, DynamicDoryEvaluationProof, ProverSetup, PublicParameters, VerifierSetup,
-=======
-                ColumnRef, ColumnType, OwnedTableTestAccessor,
-            },
-            scalar::Curve25519Scalar,
->>>>>>> 617ad826
+
         },
         sql::proof::VerifiableQueryResult,
     };
     use blitzar::proof::InnerProductProof;
     use num_bigint::BigUint;
     use num_traits::Num;
-<<<<<<< HEAD
     use std::path::Path;
-=======
->>>>>>> 617ad826
+
 
     #[test]
     #[should_panic(
@@ -210,11 +193,7 @@
 
     #[test]
     #[allow(clippy::cast_sign_loss)]
-<<<<<<< HEAD
     fn we_can_prove_a_range_check_with_range_below_max_word_value() {
-=======
-    fn we_can_prove_a_range_check_below_max_word_value() {
->>>>>>> 617ad826
         // 2^248 - 1
         let upper_bound_str =
             "452312848583266388373324160190187140051835877600158453279131187530910662655";
@@ -286,7 +265,6 @@
         let verifiable_res = VerifiableQueryResult::<InnerProductProof>::new(&ast, &accessor, &());
         verifiable_res.verify(&ast, &accessor, &()).unwrap();
     }
-<<<<<<< HEAD
 
     #[test]
     #[ignore]
@@ -354,6 +332,4 @@
         }
         assert!(res.is_ok());
     }
-=======
->>>>>>> 617ad826
 }