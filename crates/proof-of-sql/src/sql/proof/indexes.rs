use crate::base::{polynomial::compute_truncated_lagrange_basis_sum, scalar::Scalar};
use alloc::vec::Vec;
use core::{ops::Range, slice};
use num_traits::Zero;
use serde::{Deserialize, Serialize};

<<<<<<< HEAD
#[derive(Clone, Serialize, Deserialize)]
/// Indexes of a table for use in the [`ProvableQueryResult`](crate::sql::proof::ProvableQueryResult)
=======
#[derive(Debug, Clone, Serialize, Deserialize)]
/// Indexes of a table for use in the ProvableQueryResult
>>>>>>> 52386734
pub enum Indexes {
    /// Sparse indexes. (i.e. explicitly specified indexes)
    Sparse(Vec<u64>),
    /// Dense indexes. (i.e. all indexes in a range, which means the indexes do not need to be sent to the verifier)
    Dense(Range<u64>),
}

impl Default for Indexes {
    fn default() -> Self {
        Self::Sparse(Default::default())
    }
}

impl Indexes {
    /// Check if the indexes are valid for a table with n rows
    pub fn valid(&self, n: usize) -> bool {
        let n = n as u64;
        match &self {
            Self::Sparse(ix) => {
                if ix.is_empty() {
                    return true;
                }
                let index = ix[0];
                if index >= n {
                    return false;
                }
                let mut prev_index = index;
                for index in ix.iter().skip(1) {
                    if *index <= prev_index || *index >= n {
                        return false;
                    }
                    prev_index = *index;
                }
                true
            }
            Self::Dense(range) => range.end <= n && (range.start < range.end || range.start == 0),
        }
    }
    /// Get an iterator over the indexes
    pub fn iter(&self) -> impl Iterator<Item = u64> + '_ {
        enum Iter<'a> {
            Sparse(slice::Iter<'a, u64>),
            Dense(Range<u64>),
        }
        impl<'a> Iterator for Iter<'a> {
            type Item = u64;
            fn next(&mut self) -> Option<Self::Item> {
                match self {
                    Iter::Sparse(iter) => iter.next().copied(),
                    Iter::Dense(iter) => iter.next(),
                }
            }
        }
        match self {
            Self::Sparse(vec) => Iter::Sparse(vec.iter()),
            Self::Dense(range) => Iter::Dense(range.clone()),
        }
    }
    /// Get the number of indexes
    pub fn len(&self) -> usize {
        match self {
            Self::Sparse(vec) => vec.len(),
            Self::Dense(range) => {
                if range.end <= range.start {
                    0
                } else {
                    (range.end - range.start) as usize
                }
            }
        }
    }
    /// Check if the number of indexes is zero.
    pub fn is_empty(&self) -> bool {
        match self {
            Self::Sparse(vec) => vec.is_empty(),
            Self::Dense(range) => range.end <= range.start,
        }
    }

    /// Evaluates the mle that is 1 at the indexes and 0 elsewhere at the given evaluation point.
    /// This returne None for Sparse indexes and the actual value for Dense indexes.
    pub fn evaluate_at_point<S: Scalar>(&self, evaluation_point: &[S]) -> Option<S> {
        match self {
            Indexes::Sparse(_) => None,
            Indexes::Dense(range) => {
                if range.is_empty() {
                    Some(Zero::zero())
                } else if range.end as usize > 2usize.pow(evaluation_point.len() as u32) {
                    // This only happens when the indexes are tampered with.
                    None
                } else {
                    Some(
                        compute_truncated_lagrange_basis_sum(range.end as usize, evaluation_point)
                            - compute_truncated_lagrange_basis_sum(
                                range.start as usize,
                                evaluation_point,
                            ),
                    )
                }
            }
        }
    }
}<|MERGE_RESOLUTION|>--- conflicted
+++ resolved
@@ -4,13 +4,8 @@
 use num_traits::Zero;
 use serde::{Deserialize, Serialize};
 
-<<<<<<< HEAD
-#[derive(Clone, Serialize, Deserialize)]
+#[derive(Debug, Clone, Serialize, Deserialize)]
 /// Indexes of a table for use in the [`ProvableQueryResult`](crate::sql::proof::ProvableQueryResult)
-=======
-#[derive(Debug, Clone, Serialize, Deserialize)]
-/// Indexes of a table for use in the ProvableQueryResult
->>>>>>> 52386734
 pub enum Indexes {
     /// Sparse indexes. (i.e. explicitly specified indexes)
     Sparse(Vec<u64>),
