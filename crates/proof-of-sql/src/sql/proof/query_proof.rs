use super::{
    make_sumcheck_state::make_sumcheck_prover_state, FinalRoundBuilder, FirstRoundBuilder,
    ProofPlan, QueryData, QueryResult, SumcheckMleEvaluations, SumcheckRandomScalars,
    VerificationBuilder,
};
use crate::{
    base::{
        bit::BitDistribution,
        commitment::{Commitment, CommitmentEvaluationProof},
        database::{
            ColumnRef, CommitmentAccessor, DataAccessor, MetadataAccessor, OwnedColumn, OwnedTable,
            Table, TableRef,
        },
        map::{IndexMap, IndexSet},
        math::log2_up,
        polynomial::compute_evaluation_vector,
        proof::{Keccak256Transcript, ProofError, Transcript},
        scalar::Scalar,
    },
    proof_primitive::sumcheck::SumcheckProof,
    utils::log,
};
use alloc::{string::String, vec, vec::Vec};
use bumpalo::Bump;
use core::cmp;
use num_traits::Zero;
use serde::{Deserialize, Serialize};

/// Return the row number range of tables referenced in the Query
///
/// Basically we are looking for the smallest offset and the largest offset + length
/// so that we have an index range of the table rows that the query is referencing.
fn get_index_range<'a>(
    accessor: &dyn MetadataAccessor,
    table_refs: impl IntoIterator<Item = &'a TableRef>,
) -> (usize, usize) {
    table_refs
        .into_iter()
        .map(|table_ref| {
            let length = accessor.get_length(*table_ref);
            let offset = accessor.get_offset(*table_ref);
            (offset, offset + length)
        })
        .reduce(|(min_start, max_end), (start, end)| (min_start.min(start), max_end.max(end)))
        // Only applies to `EmptyExec` where there are no tables
        .unwrap_or((0, 1))
}

/// The proof for a query.
///
/// Note: Because the class is deserialized from untrusted data, it
/// cannot maintain any invariant on its data members; hence, they are
/// all public so as to allow for easy manipulation for testing.
#[derive(Clone, Serialize, Deserialize)]
pub(super) struct QueryProof<CP: CommitmentEvaluationProof> {
    /// Bit distributions
    pub bit_distributions: Vec<BitDistribution>,
    /// One evaluation lengths
    pub one_evaluation_lengths: Vec<usize>,
    /// First Round Commitments
    pub first_round_commitments: Vec<CP::Commitment>,
    /// Final Round Commitments
    pub final_round_commitments: Vec<CP::Commitment>,
    /// Sumcheck Proof
    pub sumcheck_proof: SumcheckProof<CP::Scalar>,
    /// MLEs used in first round sumcheck except for the result columns
    pub first_round_pcs_proof_evaluations: Vec<CP::Scalar>,
    /// MLEs used in final round sumcheck except for the result columns
    pub final_round_pcs_proof_evaluations: Vec<CP::Scalar>,
    /// Inner product proof of the MLEs' evaluations
    pub evaluation_proof: CP,
    /// Length of the range of generators we use
    pub range_length: usize,
    pub subpolynomial_constraint_count: usize,
    pub post_result_challenge_count: usize,
}

impl<CP: CommitmentEvaluationProof> QueryProof<CP> {
    /// Create a new `QueryProof`.
    #[tracing::instrument(name = "QueryProof::new", level = "debug", skip_all)]
    pub fn new(
        expr: &(impl ProofPlan + Serialize),
        accessor: &impl DataAccessor<CP::Scalar>,
        setup: &CP::ProverPublicSetup<'_>,
    ) -> (Self, OwnedTable<CP::Scalar>) {
        log::log_memory_usage("Start");

        let (min_row_num, max_row_num) = get_index_range(accessor, &expr.get_table_references());
        let initial_range_length = max_row_num - min_row_num;
        let alloc = Bump::new();

        let total_col_refs = expr.get_column_references();
        let table_map: IndexMap<TableRef, Table<CP::Scalar>> = expr
            .get_table_references()
            .into_iter()
            .map(|table_ref| {
                let col_refs: IndexSet<ColumnRef> = total_col_refs
                    .iter()
                    .filter(|col_ref| col_ref.table_ref() == table_ref)
                    .cloned()
                    .collect();
                (table_ref, accessor.get_table(table_ref, &col_refs))
            })
            .collect();

        // Prover First Round: Evaluate the query && get the right number of post result challenges
<<<<<<< HEAD
        let mut first_round_builder = FirstRoundBuilder::new(initial_range_length);
=======
        let mut first_round_builder = FirstRoundBuilder::<CP::Scalar>::new();
>>>>>>> a74cda86
        let query_result = expr.first_round_evaluate(&mut first_round_builder, &alloc, &table_map);
        let owned_table_result = OwnedTable::from(&query_result);
        let provable_result = query_result.into();
        let one_evaluation_lengths = first_round_builder.one_evaluation_lengths();

        let range_length = first_round_builder.range_length();

        let num_sumcheck_variables = cmp::max(log2_up(range_length), 1);
        assert!(num_sumcheck_variables > 0);
        let post_result_challenge_count = first_round_builder.num_post_result_challenges();

        // commit to any intermediate MLEs
        let first_round_commitments =
            first_round_builder.commit_intermediate_mles(min_row_num, setup);

        // construct a transcript for the proof
        let mut transcript: Keccak256Transcript = make_transcript(
            expr,
            &owned_table_result,
            range_length,
            min_row_num,
            one_evaluation_lengths,
            post_result_challenge_count,
            &first_round_commitments,
        );

        // These are the challenges that will be consumed by the proof
        // Specifically, these are the challenges that the verifier sends to
        // the prover after the prover sends the result, but before the prover
        // send commitments to the intermediate witness columns.
        // Note: the last challenge in the vec is the first one that is consumed.
        let post_result_challenges =
            core::iter::repeat_with(|| transcript.scalar_challenge_as_be())
                .take(post_result_challenge_count)
                .collect();

        let mut final_round_builder =
            FinalRoundBuilder::new(num_sumcheck_variables, post_result_challenges);

        for col_ref in total_col_refs {
            final_round_builder.produce_anchored_mle(accessor.get_column(col_ref));
        }

        expr.final_round_evaluate(&mut final_round_builder, &alloc, &table_map);

        let num_sumcheck_variables = final_round_builder.num_sumcheck_variables();

        // commit to any intermediate MLEs
        let final_round_commitments =
            final_round_builder.commit_intermediate_mles(min_row_num, setup);

        // add the commitments, bit distributions and one evaluation lengths to the proof
        extend_transcript_with_commitments(
            &mut transcript,
            &final_round_commitments,
            final_round_builder.bit_distributions(),
        );

        // construct the sumcheck polynomial
        let subpolynomial_constraint_count = final_round_builder.num_sumcheck_subpolynomials();
        let num_random_scalars = num_sumcheck_variables + subpolynomial_constraint_count;
        let random_scalars: Vec<_> =
            core::iter::repeat_with(|| transcript.scalar_challenge_as_be())
                .take(num_random_scalars)
                .collect();
        let state = make_sumcheck_prover_state(
            final_round_builder.sumcheck_subpolynomials(),
            num_sumcheck_variables,
            &SumcheckRandomScalars::new(&random_scalars, range_length, num_sumcheck_variables),
        );

        // create the sumcheck proof -- this is the main part of proving a query
        let mut evaluation_point = vec![Zero::zero(); state.num_vars];
        let sumcheck_proof = SumcheckProof::create(&mut transcript, &mut evaluation_point, state);

        // evaluate the MLEs used in sumcheck except for the result columns
        let mut evaluation_vec = vec![Zero::zero(); range_length];
        compute_evaluation_vector(&mut evaluation_vec, &evaluation_point);
        let first_round_pcs_proof_evaluations =
            first_round_builder.evaluate_pcs_proof_mles(&evaluation_vec);
        let final_round_pcs_proof_evaluations =
            final_round_builder.evaluate_pcs_proof_mles(&evaluation_vec);

        // commit to the MLE evaluations
        transcript.extend_canonical_serialize_as_le(&first_round_pcs_proof_evaluations);
        transcript.extend_canonical_serialize_as_le(&final_round_pcs_proof_evaluations);

        // fold together the pre result MLEs -- this will form the input to an inner product proof
        // of their evaluations (fold in this context means create a random linear combination)
        let random_scalars: Vec<_> =
            core::iter::repeat_with(|| transcript.scalar_challenge_as_be())
                .take(
                    first_round_pcs_proof_evaluations.len()
                        + final_round_pcs_proof_evaluations.len(),
                )
                .collect();

        assert_eq!(
            random_scalars.len(),
            first_round_builder.pcs_proof_mles().len() + final_round_builder.pcs_proof_mles().len()
        );
        let mut folded_mle = vec![Zero::zero(); range_length];
        for (multiplier, evaluator) in random_scalars.iter().zip(
            first_round_builder
                .pcs_proof_mles()
                .iter()
                .chain(final_round_builder.pcs_proof_mles().iter()),
        ) {
            evaluator.mul_add(&mut folded_mle, multiplier);
        }

        // finally, form the inner product proof of the MLEs' evaluations
        let evaluation_proof = CP::new(
            &mut transcript,
            &folded_mle,
            &evaluation_point,
            min_row_num as u64,
            setup,
        );

        let proof = Self {
            bit_distributions: final_round_builder.bit_distributions().to_vec(),
            one_evaluation_lengths: one_evaluation_lengths.to_vec(),
            first_round_commitments,
            final_round_commitments,
            sumcheck_proof,
            first_round_pcs_proof_evaluations,
            final_round_pcs_proof_evaluations,
            evaluation_proof,
            range_length,
            subpolynomial_constraint_count,
            post_result_challenge_count,
        };

        log::log_memory_usage("End");

        (proof, provable_result)
    }

    #[tracing::instrument(name = "QueryProof::verify", level = "debug", skip_all, err)]
    /// Verify a `QueryProof`. Note: This does NOT transform the result!
    pub fn verify(
        self,
        expr: &(impl ProofPlan + Serialize),
        accessor: &impl CommitmentAccessor<CP::Commitment>,
        result: OwnedTable<CP::Scalar>,
        setup: &CP::VerifierPublicSetup<'_>,
    ) -> QueryResult<CP::Scalar> {
        log::log_memory_usage("Start");

        let table_refs = expr.get_table_references();
        let (min_row_num, _) = get_index_range(accessor, &table_refs);
        let num_sumcheck_variables = cmp::max(log2_up(self.range_length), 1);
        assert!(num_sumcheck_variables > 0);

        // validate bit decompositions
        for dist in &self.bit_distributions {
            if !dist.is_valid() {
                Err(ProofError::VerificationError {
                    error: "invalid bit distributions",
                })?;
            } else if !dist.is_within_acceptable_range() {
                Err(ProofError::VerificationError {
                    error: "bit distribution outside of acceptable range",
                })?;
            }
        }

        let column_references = expr.get_column_references();

        // construct a transcript for the proof
        let mut transcript: Keccak256Transcript = make_transcript(
            expr,
            &result,
            self.range_length,
            min_row_num,
            &self.one_evaluation_lengths,
            self.post_result_challenge_count,
            &self.first_round_commitments,
        );

        // These are the challenges that will be consumed by the proof
        // Specifically, these are the challenges that the verifier sends to
        // the prover after the prover sends the result, but before the prover
        // send commitments to the intermediate witness columns.
        // Note: the last challenge in the vec is the first one that is consumed.
        let post_result_challenges =
            core::iter::repeat_with(|| transcript.scalar_challenge_as_be())
                .take(self.post_result_challenge_count)
                .collect();

        // add the commitments and bit distributions to the proof
        extend_transcript_with_commitments(
            &mut transcript,
            &self.final_round_commitments,
            &self.bit_distributions,
        );

        // draw the random scalars for sumcheck
        let num_random_scalars = num_sumcheck_variables + self.subpolynomial_constraint_count;
        let random_scalars: Vec<_> =
            core::iter::repeat_with(|| transcript.scalar_challenge_as_be())
                .take(num_random_scalars)
                .collect();
        let sumcheck_random_scalars =
            SumcheckRandomScalars::new(&random_scalars, self.range_length, num_sumcheck_variables);

        // verify sumcheck up to the evaluation check
        let subclaim = self.sumcheck_proof.verify_without_evaluation(
            &mut transcript,
            // This needs to be at least 2 since `CompositePolynomialBuilder::make_composite_polynomial`
            // always adds a degree 2 term.
            num_sumcheck_variables,
            &Zero::zero(),
        )?;

        // commit to mle evaluations
        transcript.extend_canonical_serialize_as_le(&self.first_round_pcs_proof_evaluations);
        transcript.extend_canonical_serialize_as_le(&self.final_round_pcs_proof_evaluations);

        // draw the random scalars for the evaluation proof
        // (i.e. the folding/random linear combination of the pcs_proof_mles)
        let evaluation_random_scalars: Vec<_> =
            core::iter::repeat_with(|| transcript.scalar_challenge_as_be())
                .take(
                    self.first_round_pcs_proof_evaluations.len()
                        + self.final_round_pcs_proof_evaluations.len(),
                )
                .collect();

        // Always prepend input lengths to the one evaluation lengths
        let table_length_map = table_refs
            .iter()
            .map(|table_ref| (table_ref, accessor.get_length(*table_ref)))
            .collect::<IndexMap<_, _>>();

        let one_evaluation_lengths = table_length_map
            .values()
            .chain(self.one_evaluation_lengths.iter())
            .copied();

        // pass over the provable AST to fill in the verification builder
        let sumcheck_evaluations = SumcheckMleEvaluations::new(
            self.range_length,
            one_evaluation_lengths,
            &subclaim.evaluation_point,
            &sumcheck_random_scalars,
            &self.first_round_pcs_proof_evaluations,
            &self.final_round_pcs_proof_evaluations,
        );
        let one_eval_map: IndexMap<TableRef, CP::Scalar> = table_length_map
            .iter()
            .map(|(table_ref, length)| (**table_ref, sumcheck_evaluations.one_evaluations[length]))
            .collect();
        let mut builder = VerificationBuilder::new(
            min_row_num,
            sumcheck_evaluations,
            &self.bit_distributions,
            sumcheck_random_scalars.subpolynomial_multipliers,
            post_result_challenges,
            self.one_evaluation_lengths.clone(),
            subclaim.max_multiplicands,
        );

        let pcs_proof_commitments: Vec<_> = self
            .first_round_commitments
            .iter()
            .cloned()
            .chain(
                column_references
                    .iter()
                    .map(|col| accessor.get_commitment(col.clone())),
            )
            .chain(self.final_round_commitments.iter().cloned())
            .collect();
        let evaluation_accessor: IndexMap<_, _> = column_references
            .into_iter()
            .map(|col| Ok((col, builder.try_consume_final_round_mle_evaluation()?)))
            .collect::<Result<_, ProofError>>()?;

        let verifier_evaluations = expr.verifier_evaluate(
            &mut builder,
            &evaluation_accessor,
            Some(&result),
            &one_eval_map,
        )?;
        // compute the evaluation of the result MLEs
        let result_evaluations = result.mle_evaluations(&subclaim.evaluation_point);
        // check the evaluation of the result MLEs
        if verifier_evaluations.column_evals() != result_evaluations {
            Err(ProofError::VerificationError {
                error: "result evaluation check failed",
            })?;
        }

        // perform the evaluation check of the sumcheck polynomial
        if builder.sumcheck_evaluation() != subclaim.expected_evaluation {
            Err(ProofError::VerificationError {
                error: "sumcheck evaluation check failed",
            })?;
        }

        let pcs_proof_evaluations: Vec<_> = self
            .first_round_pcs_proof_evaluations
            .iter()
            .chain(self.final_round_pcs_proof_evaluations.iter())
            .copied()
            .collect();

        // finally, check the MLE evaluations with the inner product proof
        self.evaluation_proof
            .verify_batched_proof(
                &mut transcript,
                &pcs_proof_commitments,
                &evaluation_random_scalars,
                &pcs_proof_evaluations,
                &subclaim.evaluation_point,
                min_row_num as u64,
                self.range_length,
                setup,
            )
            .map_err(|_e| ProofError::VerificationError {
                error: "Inner product proof of MLE evaluations failed",
            })?;

        let verification_hash = transcript.challenge_as_le();

        log::log_memory_usage("End");

        Ok(QueryData {
            table: result,
            verification_hash,
        })
    }
}

/// Constructs a transcript for the proof process.
///
/// This function initializes a transcript and extends it with various elements
/// such as the result table columns, the proof plan expression, the range length,
/// the minimum row number, and the one evaluation lengths.
///
/// # Arguments
///
/// * `expr` - The proof plan expression.
/// * `result` - The result table containing the query result.
/// * `range_length` - The length of the range of generators used.
/// * `min_row_num` - The minimum row number in the index range of the tables referenced by the query.
/// * `one_evaluation_lengths` - The lengths of the one evaluations.
/// * `post_result_challenge_count` - The number of post-result challenges.
/// * `first_round_commitments` - A slice of commitments produced before post-result challenges that are part of the proof.
///
/// # Returns
///
/// A transcript initialized with the provided data.
fn make_transcript<C: Commitment, T: Transcript>(
    expr: &(impl ProofPlan + Serialize),
    result: &OwnedTable<C::Scalar>,
    range_length: usize,
    min_row_num: usize,
    one_evaluation_lengths: &[usize],
    post_result_challenge_count: usize,
    first_round_commitments: &[C],
) -> T {
    let mut transcript = T::new();
    extend_transcript_with_owned_table(&mut transcript, result);
    transcript.extend_serialize_as_le(expr);
    transcript.extend_serialize_as_le(&range_length);
    transcript.extend_serialize_as_le(&min_row_num);
    transcript.extend_serialize_as_le(one_evaluation_lengths);
    transcript.extend_serialize_as_le(&post_result_challenge_count);
    for commitment in first_round_commitments {
        commitment.append_to_transcript(&mut transcript);
    }
    transcript
}

/// Extends the transcript with the columns of an owned table.
///
/// This function adds the columns of the owned table to the transcript.
///
/// # Arguments
///
/// * `transcript` - The transcript to extend.
/// * `result` - The owned table containing the query result.
fn extend_transcript_with_owned_table<S: Scalar, T: Transcript>(
    transcript: &mut T,
    result: &OwnedTable<S>,
) {
    for (name, column) in result.inner_table() {
        transcript.extend_as_le_from_refs([name.value.as_str()]);
        match column {
            OwnedColumn::Boolean(col) => transcript.extend_as_be(col.iter().map(|&b| u8::from(b))),
            OwnedColumn::TinyInt(col) => transcript.extend_as_be_from_refs(col),
            OwnedColumn::SmallInt(col) => transcript.extend_as_be_from_refs(col),
            OwnedColumn::Int(col) => transcript.extend_as_be_from_refs(col),
            OwnedColumn::BigInt(col) => transcript.extend_as_be_from_refs(col),
            OwnedColumn::VarChar(col) => {
                transcript.extend_as_le_from_refs(col.iter().map(String::as_str));
            }
            OwnedColumn::Int128(col) => transcript.extend_as_be_from_refs(col),
            OwnedColumn::Decimal75(precision, scale, col) => {
                transcript.extend_as_be([precision.value()]);
                transcript.extend_as_be([*scale]);
                transcript.extend_as_be(col.iter().map(|&s| Into::<[u64; 4]>::into(s)));
            }
            OwnedColumn::Scalar(col) => {
                transcript.extend_as_be(col.iter().map(|&s| Into::<[u64; 4]>::into(s)));
            }
            OwnedColumn::TimestampTZ(po_sqltime_unit, po_sqltime_zone, col) => {
                transcript.extend_as_be([u64::from(*po_sqltime_unit)]);
                transcript.extend_as_be([po_sqltime_zone.offset()]);
                transcript.extend_as_be_from_refs(col);
            }
        }
    }
}

/// Extends the transcript with commitments and bit distributions.
///
/// This function adds the commitments and bit distributions to the transcript.
///
/// # Arguments
///
/// * `transcript` - The transcript to extend.
/// * `commitments` - The commitments to add to the transcript.
/// * `bit_distributions` - The bit distributions to add to the transcript.
fn extend_transcript_with_commitments<C: Commitment>(
    transcript: &mut impl Transcript,
    final_round_commitments: &[C],
    bit_distributions: &[BitDistribution],
) {
    for commitment in final_round_commitments {
        commitment.append_to_transcript(transcript);
    }
    transcript.extend_serialize_as_le(bit_distributions);
}<|MERGE_RESOLUTION|>--- conflicted
+++ resolved
@@ -104,11 +104,7 @@
             .collect();
 
         // Prover First Round: Evaluate the query && get the right number of post result challenges
-<<<<<<< HEAD
         let mut first_round_builder = FirstRoundBuilder::new(initial_range_length);
-=======
-        let mut first_round_builder = FirstRoundBuilder::<CP::Scalar>::new();
->>>>>>> a74cda86
         let query_result = expr.first_round_evaluate(&mut first_round_builder, &alloc, &table_map);
         let owned_table_result = OwnedTable::from(&query_result);
         let provable_result = query_result.into();
