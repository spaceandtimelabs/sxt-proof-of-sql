--- conflicted
+++ resolved
@@ -1,13 +1,9 @@
 use crate::{
-<<<<<<< HEAD
     base::{
         database::Column,
         math::decimal::{scale_scalar, DecimalError, Precision},
         scalar::Scalar,
     },
-=======
-    base::{database::Column, math::decimal::Precision, scalar::Scalar},
->>>>>>> 37f93f6f
     sql::parse::{type_check_binary_operation, ConversionError, ConversionResult},
 };
 use bumpalo::Bump;
@@ -75,14 +71,9 @@
             rhs_precision_value + (max_scale - rhs_scale) as u8,
         );
         // Check if the precision is valid
-<<<<<<< HEAD
         let _max_precision = Precision::new(max_precision_value).map_err(|_| {
             ConversionError::Decimal(DecimalError::InvalidPrecision(max_precision_value))
         })?;
-=======
-        let _max_precision = Precision::new(max_precision_value)
-            .map_err(|_| ConversionError::InvalidPrecision(max_precision_value as i16))?;
->>>>>>> 37f93f6f
     }
     unchecked_subtract_impl(
         alloc,
