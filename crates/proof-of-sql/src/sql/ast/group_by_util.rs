--- conflicted
+++ resolved
@@ -116,15 +116,9 @@
             todo!("aggregation over decimals not yet supported")
         }
         Column::Scalar(col) => sum_aggregate_slice_by_index_counts(alloc, col, counts, indexes),
-<<<<<<< HEAD
-        Column::VarChar(_) => unimplemented!("Cannot sum varchar columns"),
-        Column::TimestampTZ(_, _, col) => {
-            sum_aggregate_slice_by_index_counts(alloc, col, counts, indexes)
-=======
         Column::VarChar(_) => panic!("Cannot sum varchar columns"),
         Column::TimestampTZ(_, _, _) => {
             panic!("Cannot sum varchar columns")
->>>>>>> fd6944da
         }
     }
 }
@@ -188,8 +182,6 @@
             Column::Scalar(col) => col[i].cmp(&col[j]),
             Column::VarChar((col, _)) => col[i].cmp(col[j]),
             Column::TimestampTZ(_, _, col) => col[i].cmp(&col[j]),
-<<<<<<< HEAD
-=======
         })
         .find(|&ord| ord != Ordering::Equal)
         .unwrap_or(Ordering::Equal)
@@ -216,7 +208,6 @@
             OwnedColumn::Scalar(col) => col[i].cmp(&col[j]),
             OwnedColumn::VarChar(col) => col[i].cmp(&col[j]),
             OwnedColumn::TimestampTZ(_, _, col) => col[i].cmp(&col[j]),
->>>>>>> fd6944da
         })
         .find(|&ord| ord != Ordering::Equal)
         .unwrap_or(Ordering::Equal)
