use super::ConversionError;
use crate::{
    base::{
        commitment::Commitment,
        database::{ColumnRef, LiteralValue},
        math::decimal::{try_into_to_scalar, DecimalError, Precision},
        time::{timeunit::PoSQLTimeUnit, timezone::PoSQLTimeZone},
    },
    sql::ast::{ColumnExpr, ProvableExprPlan},
};
use proof_of_sql_parser::{
    intermediate_ast::{BinaryOperator, Expression, Literal, UnaryOperator},
    intermediate_time::IntermediateTimestampError,
    Identifier,
};
use std::collections::HashMap;

/// Builder that enables building a `proofs::sql::ast::ProvableExprPlan` from
/// a `proof_of_sql_parser::intermediate_ast::Expression`.
pub struct ProvableExprPlanBuilder<'a> {
    column_mapping: &'a HashMap<Identifier, ColumnRef>,
}

impl<'a> ProvableExprPlanBuilder<'a> {
    /// Creates a new `ProvableExprPlanBuilder` with the given column mapping.
    pub fn new(column_mapping: &'a HashMap<Identifier, ColumnRef>) -> Self {
        Self { column_mapping }
    }
    /// Builds a `proofs::sql::ast::ProvableExprPlan` from a `proof_of_sql_parser::intermediate_ast::Expression`
    pub fn build<C: Commitment>(
        &self,
        expr: &Expression,
    ) -> Result<ProvableExprPlan<C>, ConversionError> {
        self.visit_expr(expr)
    }
}

// Private interface
impl ProvableExprPlanBuilder<'_> {
    fn visit_expr<C: Commitment>(
        &self,
        expr: &Expression,
    ) -> Result<ProvableExprPlan<C>, ConversionError> {
        match expr {
            Expression::Column(identifier) => self.visit_column(*identifier),
            Expression::Literal(lit) => self.visit_literal(lit),
            Expression::Binary { op, left, right } => self.visit_binary_expr(*op, left, right),
            Expression::Unary { op, expr } => self.visit_unary_expr(*op, expr),
            _ => Err(ConversionError::Unprovable(format!(
                "Expression {:?} is not supported yet",
                expr
            ))),
        }
    }

    fn visit_column<C: Commitment>(
        &self,
        identifier: Identifier,
    ) -> Result<ProvableExprPlan<C>, ConversionError> {
        Ok(ProvableExprPlan::Column(ColumnExpr::new(
            *self.column_mapping.get(&identifier).ok_or(
                ConversionError::MissingColumnWithoutTable(Box::new(identifier)),
            )?,
        )))
    }

    fn visit_literal<C: Commitment>(
        &self,
        lit: &Literal,
    ) -> Result<ProvableExprPlan<C>, ConversionError> {
        match lit {
            Literal::Boolean(b) => Ok(ProvableExprPlan::new_literal(LiteralValue::Boolean(*b))),
            Literal::BigInt(i) => Ok(ProvableExprPlan::new_literal(LiteralValue::BigInt(*i))),
            Literal::Int128(i) => Ok(ProvableExprPlan::new_literal(LiteralValue::Int128(*i))),
            Literal::Decimal(d) => {
                let scale = d.scale();
<<<<<<< HEAD
                let precision = Precision::new(d.precision()).map_err(|_| {
                    ConversionError::Decimal(DecimalError::InvalidPrecision(d.precision()))
                })?;
=======
                let precision = Precision::new(d.precision())
                    .map_err(|_| ConversionError::InvalidPrecision(d.precision() as i16))?;
>>>>>>> 37f93f6f
                Ok(ProvableExprPlan::new_literal(LiteralValue::Decimal75(
                    precision,
                    scale,
                    try_into_to_scalar(d, precision, scale)?,
                )))
            }
            Literal::VarChar(s) => Ok(ProvableExprPlan::new_literal(LiteralValue::VarChar((
                s.clone(),
                s.into(),
            )))),
            Literal::TimestampTZ(its) => {
                let posql_tu = its
                    .unit
                    .to_string()
                    .parse::<PoSQLTimeUnit>()
                    .map_err(|_| IntermediateTimestampError::InvalidTimeUnit)?;

                let posql_tz = its
                    .timezone
                    .to_string()
                    .parse::<PoSQLTimeZone>()
                    .map_err(|_| IntermediateTimestampError::InvalidTimeUnit)?;

                Ok(ProvableExprPlan::new_literal(LiteralValue::TimestampTZ(
                    posql_tu,
                    posql_tz,
                    its.timestamp,
                )))
            }
        }
    }

    fn visit_unary_expr<C: Commitment>(
        &self,
        op: UnaryOperator,
        expr: &Expression,
    ) -> Result<ProvableExprPlan<C>, ConversionError> {
        let expr = self.visit_expr(expr);
        match op {
            UnaryOperator::Not => ProvableExprPlan::try_new_not(expr?),
        }
    }

    fn visit_binary_expr<C: Commitment>(
        &self,
        op: BinaryOperator,
        left: &Expression,
        right: &Expression,
    ) -> Result<ProvableExprPlan<C>, ConversionError> {
        match op {
            BinaryOperator::And => {
                let left = self.visit_expr(left);
                let right = self.visit_expr(right);
                ProvableExprPlan::try_new_and(left?, right?)
            }
            BinaryOperator::Or => {
                let left = self.visit_expr(left);
                let right = self.visit_expr(right);
                ProvableExprPlan::try_new_or(left?, right?)
            }
            BinaryOperator::Equal => {
                let left = self.visit_expr(left);
                let right = self.visit_expr(right);
                ProvableExprPlan::try_new_equals(left?, right?)
            }
            BinaryOperator::GreaterThanOrEqual => {
                let left = self.visit_expr(left);
                let right = self.visit_expr(right);
                ProvableExprPlan::try_new_inequality(left?, right?, false)
            }
            BinaryOperator::LessThanOrEqual => {
                let left = self.visit_expr(left);
                let right = self.visit_expr(right);
                ProvableExprPlan::try_new_inequality(left?, right?, true)
            }
            BinaryOperator::Add => {
                let left = self.visit_expr(left);
                let right = self.visit_expr(right);
                ProvableExprPlan::try_new_add(left?, right?)
            }
            BinaryOperator::Subtract => {
                let left = self.visit_expr(left);
                let right = self.visit_expr(right);
                ProvableExprPlan::try_new_subtract(left?, right?)
            }
            BinaryOperator::Multiply | BinaryOperator::Division => Err(
                ConversionError::Unprovable(format!("Binary operator {:?} is not supported", op)),
            ),
        }
    }
}<|MERGE_RESOLUTION|>--- conflicted
+++ resolved
@@ -74,14 +74,9 @@
             Literal::Int128(i) => Ok(ProvableExprPlan::new_literal(LiteralValue::Int128(*i))),
             Literal::Decimal(d) => {
                 let scale = d.scale();
-<<<<<<< HEAD
                 let precision = Precision::new(d.precision()).map_err(|_| {
                     ConversionError::Decimal(DecimalError::InvalidPrecision(d.precision()))
                 })?;
-=======
-                let precision = Precision::new(d.precision())
-                    .map_err(|_| ConversionError::InvalidPrecision(d.precision() as i16))?;
->>>>>>> 37f93f6f
                 Ok(ProvableExprPlan::new_literal(LiteralValue::Decimal75(
                     precision,
                     scale,
