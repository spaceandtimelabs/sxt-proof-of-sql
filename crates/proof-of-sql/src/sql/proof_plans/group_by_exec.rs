use super::{fold_columns, fold_vals};
use crate::{
    base::{
        commitment::Commitment,
        database::{
            group_by_util::{
                aggregate_columns, compare_indexes_by_owned_columns, AggregatedColumns,
            },
            Column, ColumnField, ColumnRef, ColumnType, CommitmentAccessor, DataAccessor,
            MetadataAccessor, OwnedTable,
        },
        map::IndexSet,
        proof::ProofError,
        scalar::Scalar,
        slice_ops,
    },
    sql::{
        proof::{
            CountBuilder, Indexes, ProofBuilder, ProofPlan, ProverEvaluate, ResultBuilder,
            SumcheckSubpolynomialType, VerificationBuilder,
        },
        proof_exprs::{AliasedDynProofExpr, ColumnExpr, DynProofExpr, ProofExpr, TableExpr},
    },
};
use alloc::{boxed::Box, vec, vec::Vec};
use bumpalo::Bump;
use core::{iter, iter::repeat_with};
use num_traits::One;
use proof_of_sql_parser::Identifier;
use serde::{Deserialize, Serialize};

/// Provable expressions for queries of the form
/// ```ignore
///     SELECT <group_by_expr1>, ..., <group_by_exprM>,
///         SUM(<sum_expr1>.expr) as <sum_expr1>.alias, ..., SUM(<sum_exprN>.expr) as <sum_exprN>.alias,
///         COUNT(*) as count_alias
///     FROM <table>
///     WHERE <where_clause>
///     GROUP BY <group_by_expr1>, ..., <group_by_exprM>
/// ```
///
/// Note: if `group_by_exprs` is empty, then the query is equivalent to removing the `GROUP BY` clause.
#[derive(Debug, PartialEq, Serialize, Deserialize)]
pub struct GroupByExec<C: Commitment> {
    pub(super) group_by_exprs: Vec<ColumnExpr<C>>,
    pub(super) sum_expr: Vec<AliasedDynProofExpr<C>>,
    pub(super) count_alias: Identifier,
    pub(super) table: TableExpr,
    pub(super) where_clause: DynProofExpr<C>,
}

impl<C: Commitment> GroupByExec<C> {
    /// Creates a new `group_by` expression.
    pub fn new(
        group_by_exprs: Vec<ColumnExpr<C>>,
        sum_expr: Vec<AliasedDynProofExpr<C>>,
        count_alias: Identifier,
        table: TableExpr,
        where_clause: DynProofExpr<C>,
    ) -> Self {
        Self {
            group_by_exprs,
            sum_expr,
            count_alias,
            table,
            where_clause,
        }
    }
}

impl<C: Commitment> ProofPlan<C> for GroupByExec<C> {
    fn count(
        &self,
        builder: &mut CountBuilder,
        _accessor: &dyn MetadataAccessor,
    ) -> Result<(), ProofError> {
        self.where_clause.count(builder)?;
        for expr in &self.group_by_exprs {
            expr.count(builder)?;
            builder.count_result_columns(1);
        }
        for aliased_expr in &self.sum_expr {
            aliased_expr.expr.count(builder)?;
            builder.count_result_columns(1);
        }
        builder.count_result_columns(1);
        builder.count_intermediate_mles(2);
        builder.count_subpolynomials(3);
        builder.count_degree(3);
        builder.count_post_result_challenges(2);
        Ok(())
    }

    fn get_length(&self, accessor: &dyn MetadataAccessor) -> usize {
        accessor.get_length(self.table.table_ref)
    }

    fn get_offset(&self, accessor: &dyn MetadataAccessor) -> usize {
        accessor.get_offset(self.table.table_ref)
    }

    #[allow(unused_variables)]
    fn verifier_evaluate(
        &self,
        builder: &mut VerificationBuilder<C>,
        accessor: &dyn CommitmentAccessor<C>,
        result: Option<&OwnedTable<C::Scalar>>,
    ) -> Result<Vec<C::Scalar>, ProofError> {
        // 1. selection
        let where_eval = self.where_clause.verifier_evaluate(builder, accessor)?;

        // 2. columns
        let group_by_evals = self
            .group_by_exprs
            .iter()
            .map(|expr| expr.verifier_evaluate(builder, accessor))
            .collect::<Result<Vec<_>, _>>()?;

        let aggregate_evals = self
            .sum_expr
            .iter()
            .map(|aliased_expr| aliased_expr.expr.verifier_evaluate(builder, accessor))
            .collect::<Result<Vec<_>, _>>()?;

        // 3. indexes
<<<<<<< HEAD
        let indexes_eval = builder
            .mle_evaluations
            .result_indexes_evaluation
            .ok_or(ProofError::VerificationError("invalid indexes"))?;

=======
        let indexes_eval = builder.mle_evaluations.result_indexes_evaluation.ok_or(
            ProofError::VerificationError {
                error: "invalid indexes",
            },
        )?;
>>>>>>> d001f3c8
        // 4. filtered_columns
        let group_by_result_columns_evals: Vec<_> = repeat_with(|| builder.consume_result_mle())
            .take(self.group_by_exprs.len())
            .collect();

        let sum_result_columns_evals: Vec<_> = repeat_with(|| builder.consume_result_mle())
            .take(self.sum_expr.len())
            .collect();

        let count_column_eval = builder.consume_result_mle();

        let alpha = builder.consume_post_result_challenge();
        let beta = builder.consume_post_result_challenge();

        verify_group_by(
            builder,
            alpha,
            beta,
            (group_by_evals, aggregate_evals, where_eval),
            (
                group_by_result_columns_evals.clone(),
                sum_result_columns_evals.clone(),
                count_column_eval,
            ),
        )?;

        match result {
            Some(table) => {
                let cols = self
                    .group_by_exprs
                    .iter()
                    .map(|col| table.inner_table().get(&col.column_id()))
                    .collect::<Option<Vec<_>>>()
<<<<<<< HEAD
                    .ok_or(ProofError::VerificationError(
                        "Result does not all correct group by columns.",
                    ))?;

                if (0..table.num_rows() - 1)
                    .any(|i| compare_indexes_by_owned_columns(&cols, i, i + 1).is_ge())
                {
                    return Err(ProofError::VerificationError(
                        "Result of group by not ordered as expected.",
                    ));
=======
                    .ok_or(ProofError::VerificationError {
                        error: "Result does not all correct group by columns.",
                    })?;
                if (0..table.num_rows() - 1)
                    .any(|i| compare_indexes_by_owned_columns(&cols, i, i + 1).is_ge())
                {
                    Err(ProofError::VerificationError {
                        error: "Result of group by not ordered as expected.",
                    })?;
>>>>>>> d001f3c8
                }
            }
            None => todo!("GroupByExec currently only supported at top level of query plan."),
        }

<<<<<<< HEAD
        Ok(group_by_result_columns_evals
            .into_iter()
            .chain(sum_result_columns_evals)
            .chain(std::iter::once(count_column_eval))
            .collect())
=======
        Ok(Vec::from_iter(
            group_by_result_columns_evals
                .into_iter()
                .chain(sum_result_columns_evals)
                .chain(iter::once(count_column_eval)),
        ))
>>>>>>> d001f3c8
    }

    fn get_column_result_fields(&self) -> Vec<ColumnField> {
        self.group_by_exprs
            .iter()
            .map(crate::sql::proof_exprs::ColumnExpr::get_column_field)
            .chain(self.sum_expr.iter().map(|aliased_expr| {
                ColumnField::new(aliased_expr.alias, aliased_expr.expr.data_type())
            }))
            .chain(iter::once(ColumnField::new(
                self.count_alias,
                ColumnType::BigInt,
            )))
            .collect()
    }

    fn get_column_references(&self) -> IndexSet<ColumnRef> {
        let mut columns = IndexSet::default();

        for col in &self.group_by_exprs {
            columns.insert(col.get_column_reference());
        }
        for aliased_expr in &self.sum_expr {
            aliased_expr.expr.get_column_references(&mut columns);
        }

        self.where_clause.get_column_references(&mut columns);

        columns
    }
}

impl<C: Commitment> ProverEvaluate<C::Scalar> for GroupByExec<C> {
    #[tracing::instrument(name = "GroupByExec::result_evaluate", level = "debug", skip_all)]
    fn result_evaluate<'a>(
        &self,
        builder: &mut ResultBuilder,
        alloc: &'a Bump,
        accessor: &'a dyn DataAccessor<C::Scalar>,
    ) -> Vec<Column<'a, C::Scalar>> {
        // 1. selection
        let selection_column: Column<'a, C::Scalar> =
            self.where_clause
                .result_evaluate(builder.table_length(), alloc, accessor);

        let selection = selection_column
            .as_boolean()
            .expect("selection is not boolean");

        // 2. columns
        let group_by_columns = self
            .group_by_exprs
            .iter()
            .map(|expr| expr.result_evaluate(builder.table_length(), alloc, accessor))
            .collect::<Vec<_>>();

        let sum_columns = self
            .sum_expr
            .iter()
            .map(|aliased_expr| {
                aliased_expr
                    .expr
                    .result_evaluate(builder.table_length(), alloc, accessor)
            })
            .collect::<Vec<_>>();

        // Compute filtered_columns and indexes
        let AggregatedColumns {
            group_by_columns: group_by_result_columns,
            sum_columns: sum_result_columns,
            count_column,
            ..
        } = aggregate_columns(alloc, &group_by_columns, &sum_columns, &[], &[], selection)
            .expect("columns should be aggregatable");

        // 3. set indexes
        builder.set_result_indexes(Indexes::Dense(0..(count_column.len() as u64)));

        let sum_result_columns_iter = sum_result_columns.iter().map(|col| Column::Scalar(col));
        builder.request_post_result_challenges(2);
<<<<<<< HEAD

        group_by_result_columns
            .into_iter()
            .chain(sum_result_columns_iter)
            .chain(std::iter::once(Column::BigInt(count_column)))
            .collect()
=======
        Vec::from_iter(
            group_by_result_columns
                .into_iter()
                .chain(sum_result_columns_iter)
                .chain(iter::once(Column::BigInt(count_column))),
        )
>>>>>>> d001f3c8
    }

    #[tracing::instrument(name = "GroupByExec::prover_evaluate", level = "debug", skip_all)]
    #[allow(unused_variables)]
    fn prover_evaluate<'a>(
        &self,
        builder: &mut ProofBuilder<'a, C::Scalar>,
        alloc: &'a Bump,
        accessor: &'a dyn DataAccessor<C::Scalar>,
    ) -> Vec<Column<'a, C::Scalar>> {
        // 1. selection
        let selection_column: Column<'a, C::Scalar> =
            self.where_clause.prover_evaluate(builder, alloc, accessor);
        let selection = selection_column
            .as_boolean()
            .expect("selection is not boolean");

        // 2. columns
        let group_by_columns: Vec<_> = self
            .group_by_exprs
            .iter()
            .map(|expr| expr.prover_evaluate(builder, alloc, accessor))
            .collect();

        let sum_columns: Vec<_> = self
            .sum_expr
            .iter()
            .map(|aliased_expr| aliased_expr.expr.prover_evaluate(builder, alloc, accessor))
            .collect();

        // Compute filtered_columns and indexes
        let AggregatedColumns {
            group_by_columns: group_by_result_columns,
            sum_columns: sum_result_columns,
            count_column,
            ..
        } = aggregate_columns(alloc, &group_by_columns, &sum_columns, &[], &[], selection)
            .expect("columns should be aggregatable");

        let alpha = builder.consume_post_result_challenge();
        let beta = builder.consume_post_result_challenge();

        prove_group_by(
            builder,
            alloc,
            alpha,
            beta,
            (&group_by_columns, &sum_columns, selection),
            (&group_by_result_columns, &sum_result_columns, count_column),
        );

        let sum_result_columns_iter = sum_result_columns.iter().map(|col| Column::Scalar(col));
<<<<<<< HEAD

        group_by_result_columns
            .into_iter()
            .chain(sum_result_columns_iter)
            .chain(std::iter::once(Column::BigInt(count_column)))
            .collect::<Vec<_>>()
=======
        Vec::from_iter(
            group_by_result_columns
                .into_iter()
                .chain(sum_result_columns_iter)
                .chain(iter::once(Column::BigInt(count_column))),
        )
>>>>>>> d001f3c8
    }
}

#[allow(clippy::unnecessary_wraps)]
fn verify_group_by<C: Commitment>(
    builder: &mut VerificationBuilder<C>,
    alpha: C::Scalar,
    beta: C::Scalar,
    (g_in_evals, sum_in_evals, sel_in_eval): (Vec<C::Scalar>, Vec<C::Scalar>, C::Scalar),
    (g_out_evals, sum_out_evals, count_out_eval): (Vec<C::Scalar>, Vec<C::Scalar>, C::Scalar),
) -> Result<(), ProofError> {
    let one_eval = builder.mle_evaluations.one_evaluation;

    // g_in_fold = alpha + sum beta^j * g_in[j]
    let g_in_fold_eval = alpha * one_eval + fold_vals(beta, &g_in_evals);
    // g_out_bar_fold = alpha + sum beta^j * g_out_bar[j]
    let g_out_bar_fold_eval = alpha * one_eval + fold_vals(beta, &g_out_evals);
    // sum_in_fold = 1 + sum beta^(j+1) * sum_in[j]
    let sum_in_fold_eval = one_eval + beta * fold_vals(beta, &sum_in_evals);
    // sum_out_bar_fold = count_out_bar + sum beta^(j+1) * sum_out_bar[j]
    let sum_out_bar_fold_eval = count_out_eval + beta * fold_vals(beta, &sum_out_evals);

    let g_in_star_eval = builder.consume_intermediate_mle();
    let g_out_star_eval = builder.consume_intermediate_mle();

    // sum g_in_star * sel_in * sum_in_fold - g_out_star * sum_out_bar_fold = 0
    builder.produce_sumcheck_subpolynomial_evaluation(
        SumcheckSubpolynomialType::ZeroSum,
        g_in_star_eval * sel_in_eval * sum_in_fold_eval - g_out_star_eval * sum_out_bar_fold_eval,
    );

    // g_in_star * g_in_fold - 1 = 0
    builder.produce_sumcheck_subpolynomial_evaluation(
        SumcheckSubpolynomialType::Identity,
        g_in_star_eval * g_in_fold_eval - one_eval,
    );

    // g_out_star * g_out_bar_fold - 1 = 0
    builder.produce_sumcheck_subpolynomial_evaluation(
        SumcheckSubpolynomialType::Identity,
        g_out_star_eval * g_out_bar_fold_eval - one_eval,
    );

    Ok(())
}

pub fn prove_group_by<'a, S: Scalar>(
    builder: &mut ProofBuilder<'a, S>,
    alloc: &'a Bump,
    alpha: S,
    beta: S,
    (g_in, sum_in, sel_in): (&[Column<S>], &[Column<S>], &'a [bool]),
    (g_out, sum_out, count_out): (&[Column<S>], &[&'a [S]], &'a [i64]),
) {
    let n = builder.table_length();
    let m_out = count_out.len();

    // g_in_fold = alpha + sum beta^j * g_in[j]
    let g_in_fold = alloc.alloc_slice_fill_copy(n, alpha);
    fold_columns(g_in_fold, One::one(), beta, g_in);

    // g_out_bar_fold = alpha + sum beta^j * g_out_bar[j]
    let g_out_bar_fold = alloc.alloc_slice_fill_copy(n, alpha);
    fold_columns(g_out_bar_fold, One::one(), beta, g_out);

    // sum_in_fold = 1 + sum beta^(j+1) * sum_in[j]
    let sum_in_fold = alloc.alloc_slice_fill_copy(n, One::one());
    fold_columns(sum_in_fold, beta, beta, sum_in);

    // sum_out_bar_fold = count_out_bar + sum beta^(j+1) * sum_out_bar[j]
    let sum_out_bar_fold = alloc.alloc_slice_fill_default(n);
    slice_ops::slice_cast_mut(count_out, sum_out_bar_fold);
    fold_columns(sum_out_bar_fold, beta, beta, sum_out);

    // g_in_star = g_in_fold^(-1)
    let g_in_star = alloc.alloc_slice_copy(g_in_fold);
    slice_ops::batch_inversion(g_in_star);

    // g_out_star = g_out_bar_fold^(-1), which is simply alpha^(-1) when beyond the output length
    let g_out_star = alloc.alloc_slice_copy(g_out_bar_fold);
    g_out_star[m_out..].fill(alpha.inv().expect("alpha should never be 0"));
    slice_ops::batch_inversion(&mut g_out_star[..m_out]);

    builder.produce_intermediate_mle(g_in_star as &[_]);
    builder.produce_intermediate_mle(g_out_star as &[_]);

    // sum g_in_star * sel_in * sum_in_fold - g_out_star * sum_out_bar_fold = 0
    builder.produce_sumcheck_subpolynomial(
        SumcheckSubpolynomialType::ZeroSum,
        vec![
            (
                S::one(),
                vec![
                    Box::new(g_in_star as &[_]),
                    Box::new(sel_in),
                    Box::new(sum_in_fold as &[_]),
                ],
            ),
            (
                -S::one(),
                vec![
                    Box::new(g_out_star as &[_]),
                    Box::new(sum_out_bar_fold as &[_]),
                ],
            ),
        ],
    );

    // g_in_star * g_in_fold - 1 = 0
    builder.produce_sumcheck_subpolynomial(
        SumcheckSubpolynomialType::Identity,
        vec![
            (
                S::one(),
                vec![Box::new(g_in_star as &[_]), Box::new(g_in_fold as &[_])],
            ),
            (-S::one(), vec![]),
        ],
    );

    // g_out_star * g_out_bar_fold - 1 = 0
    builder.produce_sumcheck_subpolynomial(
        SumcheckSubpolynomialType::Identity,
        vec![
            (
                S::one(),
                vec![
                    Box::new(g_out_star as &[_]),
                    Box::new(g_out_bar_fold as &[_]),
                ],
            ),
            (-S::one(), vec![]),
        ],
    );
}<|MERGE_RESOLUTION|>--- conflicted
+++ resolved
@@ -123,19 +123,12 @@
             .collect::<Result<Vec<_>, _>>()?;
 
         // 3. indexes
-<<<<<<< HEAD
-        let indexes_eval = builder
-            .mle_evaluations
-            .result_indexes_evaluation
-            .ok_or(ProofError::VerificationError("invalid indexes"))?;
-
-=======
         let indexes_eval = builder.mle_evaluations.result_indexes_evaluation.ok_or(
             ProofError::VerificationError {
                 error: "invalid indexes",
             },
         )?;
->>>>>>> d001f3c8
+
         // 4. filtered_columns
         let group_by_result_columns_evals: Vec<_> = repeat_with(|| builder.consume_result_mle())
             .take(self.group_by_exprs.len())
@@ -169,18 +162,6 @@
                     .iter()
                     .map(|col| table.inner_table().get(&col.column_id()))
                     .collect::<Option<Vec<_>>>()
-<<<<<<< HEAD
-                    .ok_or(ProofError::VerificationError(
-                        "Result does not all correct group by columns.",
-                    ))?;
-
-                if (0..table.num_rows() - 1)
-                    .any(|i| compare_indexes_by_owned_columns(&cols, i, i + 1).is_ge())
-                {
-                    return Err(ProofError::VerificationError(
-                        "Result of group by not ordered as expected.",
-                    ));
-=======
                     .ok_or(ProofError::VerificationError {
                         error: "Result does not all correct group by columns.",
                     })?;
@@ -190,26 +171,17 @@
                     Err(ProofError::VerificationError {
                         error: "Result of group by not ordered as expected.",
                     })?;
->>>>>>> d001f3c8
                 }
             }
             None => todo!("GroupByExec currently only supported at top level of query plan."),
         }
 
-<<<<<<< HEAD
-        Ok(group_by_result_columns_evals
-            .into_iter()
-            .chain(sum_result_columns_evals)
-            .chain(std::iter::once(count_column_eval))
-            .collect())
-=======
         Ok(Vec::from_iter(
             group_by_result_columns_evals
                 .into_iter()
                 .chain(sum_result_columns_evals)
                 .chain(iter::once(count_column_eval)),
         ))
->>>>>>> d001f3c8
     }
 
     fn get_column_result_fields(&self) -> Vec<ColumnField> {
@@ -290,21 +262,12 @@
 
         let sum_result_columns_iter = sum_result_columns.iter().map(|col| Column::Scalar(col));
         builder.request_post_result_challenges(2);
-<<<<<<< HEAD
 
         group_by_result_columns
             .into_iter()
             .chain(sum_result_columns_iter)
             .chain(std::iter::once(Column::BigInt(count_column)))
             .collect()
-=======
-        Vec::from_iter(
-            group_by_result_columns
-                .into_iter()
-                .chain(sum_result_columns_iter)
-                .chain(iter::once(Column::BigInt(count_column))),
-        )
->>>>>>> d001f3c8
     }
 
     #[tracing::instrument(name = "GroupByExec::prover_evaluate", level = "debug", skip_all)]
@@ -357,21 +320,12 @@
         );
 
         let sum_result_columns_iter = sum_result_columns.iter().map(|col| Column::Scalar(col));
-<<<<<<< HEAD
 
         group_by_result_columns
             .into_iter()
             .chain(sum_result_columns_iter)
             .chain(std::iter::once(Column::BigInt(count_column)))
             .collect::<Vec<_>>()
-=======
-        Vec::from_iter(
-            group_by_result_columns
-                .into_iter()
-                .chain(sum_result_columns_iter)
-                .chain(iter::once(Column::BigInt(count_column))),
-        )
->>>>>>> d001f3c8
     }
 }
 
