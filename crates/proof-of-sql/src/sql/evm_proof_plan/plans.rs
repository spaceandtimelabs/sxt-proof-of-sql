use super::{error::Error, exprs::Expr};
use crate::{
    base::{
        database::{ColumnRef, TableRef},
        map::IndexSet,
    },
    sql::{
        proof_exprs::{AliasedDynProofExpr, TableExpr},
        proof_plans::{self, DynProofPlan},
    },
};
use alloc::{string::String, vec::Vec};
use serde::{Deserialize, Serialize};
use sqlparser::ast::Ident;

/// Represents a plan that can be serialized for EVM.
<<<<<<< HEAD
#[derive(Serialize)]
pub enum Plan {
=======
#[derive(Serialize, Deserialize)]
pub(super) enum Plan {
>>>>>>> d7975cd8
    Filter(FilterExec),
}

impl Plan {
    /// Try to create a `Plan` from a `DynProofPlan`.
    pub fn try_from_proof_plan(
        plan: &DynProofPlan,
        table_refs: &IndexSet<TableRef>,
        column_refs: &IndexSet<ColumnRef>,
    ) -> Result<Self, Error> {
        match plan {
            DynProofPlan::Filter(filter_exec) => {
                FilterExec::try_from_proof_plan(filter_exec, table_refs, column_refs)
                    .map(Self::Filter)
            }
            _ => Err(Error::NotSupported),
        }
    }

    pub(super) fn try_into_proof_plan(
        &self,
        table_refs: &IndexSet<TableRef>,
        column_refs: &IndexSet<ColumnRef>,
        output_column_names: &IndexSet<String>,
    ) -> Result<DynProofPlan, Error> {
        match self {
            Plan::Filter(filter_exec) => Ok(DynProofPlan::Filter(
                filter_exec.try_into_proof_plan(table_refs, column_refs, output_column_names)?,
            )),
        }
    }
}

/// Represents a filter execution plan.
<<<<<<< HEAD
#[derive(Serialize)]
pub struct FilterExec {
=======
#[derive(Serialize, Deserialize)]
pub(super) struct FilterExec {
>>>>>>> d7975cd8
    table_number: usize,
    where_clause: Expr,
    results: Vec<Expr>,
}

impl FilterExec {
    /// Try to create a `FilterExec` from a `proof_plans::FilterExec`.
    fn try_from_proof_plan(
        plan: &proof_plans::FilterExec,
        table_refs: &IndexSet<TableRef>,
        column_refs: &IndexSet<ColumnRef>,
    ) -> Result<Self, Error> {
        Ok(Self {
            table_number: table_refs
                .get_index_of(&plan.table.table_ref)
                .ok_or(Error::TableNotFound)?,
            results: plan
                .aliased_results
                .iter()
                .map(|result| Expr::try_from_proof_expr(&result.expr, column_refs))
                .collect::<Result<_, _>>()?,
            where_clause: Expr::try_from_proof_expr(&plan.where_clause, column_refs)?,
        })
    }

    fn try_into_proof_plan(
        &self,
        table_refs: &IndexSet<TableRef>,
        column_refs: &IndexSet<ColumnRef>,
        output_column_names: &IndexSet<String>,
    ) -> Result<proof_plans::FilterExec, Error> {
        Ok(proof_plans::FilterExec::new(
            self.results
                .iter()
                .zip(output_column_names.iter())
                .map(|(expr, name)| {
                    Ok(AliasedDynProofExpr {
                        expr: expr.try_into_proof_expr(column_refs)?,
                        alias: Ident::new(name),
                    })
                })
                .collect::<Result<Vec<_>, _>>()?,
            TableExpr {
                table_ref: table_refs
                    .get_index(self.table_number)
                    .cloned()
                    .ok_or(Error::TableNotFound)?,
            },
            self.where_clause.try_into_proof_expr(column_refs)?,
        ))
    }
}<|MERGE_RESOLUTION|>--- conflicted
+++ resolved
@@ -14,13 +14,8 @@
 use sqlparser::ast::Ident;
 
 /// Represents a plan that can be serialized for EVM.
-<<<<<<< HEAD
-#[derive(Serialize)]
-pub enum Plan {
-=======
 #[derive(Serialize, Deserialize)]
 pub(super) enum Plan {
->>>>>>> d7975cd8
     Filter(FilterExec),
 }
 
@@ -55,13 +50,8 @@
 }
 
 /// Represents a filter execution plan.
-<<<<<<< HEAD
-#[derive(Serialize)]
-pub struct FilterExec {
-=======
 #[derive(Serialize, Deserialize)]
 pub(super) struct FilterExec {
->>>>>>> d7975cd8
     table_number: usize,
     where_clause: Expr,
     results: Vec<Expr>,
