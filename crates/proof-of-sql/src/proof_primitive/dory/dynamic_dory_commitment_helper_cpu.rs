use super::{
    dynamic_dory_structure::row_and_column_from_index, pairings, DoryScalar, DynamicDoryCommitment,
    G1Affine, G1Projective, ProverSetup,
};
use crate::base::commitment::CommittableColumn;
use alloc::{vec, vec::Vec};

#[tracing::instrument(name = "compute_dory_commitment_impl (cpu)", level = "debug", skip_all)]
/// # Panics
///
/// Will panic if:
/// - `setup.Gamma_1.last()` returns `None`, indicating that `Gamma_1` is empty.
/// - `setup.Gamma_2.last()` returns `None`, indicating that `Gamma_2` is empty.
/// - The indexing for `Gamma_2` with `first_row..=last_row` goes out of bounds.
fn compute_dory_commitment_impl<'a, T>(
    column: &'a [T],
    offset: usize,
    setup: &ProverSetup,
) -> DynamicDoryCommitment
where
    &'a T: Into<DoryScalar>,
    T: Sync,
{
    let Gamma_1 = setup.Gamma_1.last().unwrap();
    let Gamma_2 = setup.Gamma_2.last().unwrap();
    let (first_row, _) = row_and_column_from_index(offset);
    let (last_row, _) = row_and_column_from_index(offset + column.len() - 1);
    let row_commits = column.iter().enumerate().fold(
        vec![G1Projective::from(G1Affine::identity()); last_row - first_row + 1],
        |mut row_commits, (i, v)| {
            let (row, col) = row_and_column_from_index(i + offset);
            row_commits[row - first_row] += Gamma_1[col] * v.into().0;
            row_commits
        },
    );
    DynamicDoryCommitment(pairings::multi_pairing(
        row_commits,
        &Gamma_2[first_row..=last_row],
    ))
}

fn compute_dory_commitment(
    committable_column: &CommittableColumn,
    offset: usize,
    setup: &ProverSetup,
) -> DynamicDoryCommitment {
    match committable_column {
<<<<<<< HEAD
        CommittableColumn::Scalar(column) => compute_dory_commitment_impl(column, offset, setup),
        CommittableColumn::TinyInt(column) => compute_dory_commitment_impl(column, offset, setup),
=======
>>>>>>> b70c2129
        CommittableColumn::SmallInt(column) => compute_dory_commitment_impl(column, offset, setup),
        CommittableColumn::Int(column) => compute_dory_commitment_impl(column, offset, setup),
        CommittableColumn::BigInt(column) => compute_dory_commitment_impl(column, offset, setup),
        CommittableColumn::Int128(column) => compute_dory_commitment_impl(column, offset, setup),
        CommittableColumn::VarChar(column)
        | CommittableColumn::Scalar(column)
        | CommittableColumn::Decimal75(_, _, column) => {
            compute_dory_commitment_impl(column, offset, setup)
        }
        CommittableColumn::Boolean(column) => compute_dory_commitment_impl(column, offset, setup),
        CommittableColumn::TimestampTZ(_, _, column) => {
            compute_dory_commitment_impl(column, offset, setup)
        }
        CommittableColumn::RangeCheckWord(column) => {
            compute_dory_commitment_impl(column, offset, setup)
        }
    }
}

pub(super) fn compute_dynamic_dory_commitments(
    committable_columns: &[CommittableColumn],
    offset: usize,
    setup: &ProverSetup,
) -> Vec<DynamicDoryCommitment> {
    committable_columns
        .iter()
        .map(|column| compute_dory_commitment(column, offset, setup))
        .collect()
}<|MERGE_RESOLUTION|>--- conflicted
+++ resolved
@@ -45,11 +45,8 @@
     setup: &ProverSetup,
 ) -> DynamicDoryCommitment {
     match committable_column {
-<<<<<<< HEAD
         CommittableColumn::Scalar(column) => compute_dory_commitment_impl(column, offset, setup),
         CommittableColumn::TinyInt(column) => compute_dory_commitment_impl(column, offset, setup),
-=======
->>>>>>> b70c2129
         CommittableColumn::SmallInt(column) => compute_dory_commitment_impl(column, offset, setup),
         CommittableColumn::Int(column) => compute_dory_commitment_impl(column, offset, setup),
         CommittableColumn::BigInt(column) => compute_dory_commitment_impl(column, offset, setup),
