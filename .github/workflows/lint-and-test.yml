--- conflicted
+++ resolved
@@ -103,15 +103,9 @@
       - name: Dry run cargo test (proof-of-sql) (std feature only)
         run: cargo test -p proof-of-sql --no-run --no-default-features --features="std"
       - name: Run cargo test (proof primitives - Dory) (std feature only - i.e. not using blitzar)
-<<<<<<< HEAD
         run: |
             cargo test proof_primitive::dory::dory_compute_commitments_test --no-default-features --features="std" && \
             cargo test proof_primitive::dory::dynamic_dory_compute_commitments_test --no-default-features --features="std"
-      - name: Run hello_world example
-        run: cargo run --example hello_world --features="blitzar test"
-      - name: Run posql_db example
-=======
-        run: cargo test proof_primitive::dory::dory_compute_commitments_test --no-default-features --features="std"
       - name: Run hello_world example (With Blitzar)
         run: cargo run --example hello_world --features="test"
       - name: Run hello_world example (Without Blitzar and With Rayon)
@@ -119,7 +113,6 @@
       - name: Run hello_world example (Without Blitzar and Without Rayon)
         run: cargo run --example hello_world --no-default-features --features="test"
       - name: Run posql_db example (With Blitzar)
->>>>>>> cbf50784
         run: bash crates/proof-of-sql/examples/posql_db/run_example.sh
       - name: Run posql_db example (Without Blitzar)
         run: bash crates/proof-of-sql/examples/posql_db/run_example.sh --no-default-features --features="rayon"
